--- conflicted
+++ resolved
@@ -19,25 +19,19 @@
 
 package org.jasig.portlet.calendar.adapter.exchange;
 
-<<<<<<< HEAD
 import java.util.HashMap;
 import java.util.Map;
-=======
-import static org.junit.Assert.assertEquals;
->>>>>>> 786f393c
 
 import javax.portlet.PortletRequest;
-import javax.portlet.ReadOnlyException;
 
-<<<<<<< HEAD
 import org.apache.http.auth.NTCredentials;
 import org.apache.http.auth.UsernamePasswordCredentials;
-=======
->>>>>>> 786f393c
 import org.junit.Before;
 import org.junit.Test;
-import org.springframework.mock.web.portlet.MockPortletPreferences;
 import org.springframework.mock.web.portlet.MockPortletRequest;
+import org.springframework.web.context.request.RequestAttributes;
+import org.springframework.web.context.request.RequestContextHolder;
+import org.springframework.web.portlet.context.PortletRequestAttributes;
 
 import static org.junit.Assert.assertEquals;
 
@@ -45,8 +39,7 @@
 
     PortletRequest request;
     ExchangeCredentialsInitializationService service;
-    
-<<<<<<< HEAD
+
     @Before
     public void setUp() {
         Map<String,String> userInfo = new HashMap<String,String>();
@@ -54,29 +47,18 @@
         userInfo.put("pass", "pass");
         userInfo.put("email", "email@foo.net");
 
-=======
-     @Before
-    public void setUp() throws ReadOnlyException {
->>>>>>> 786f393c
         request = new MockPortletRequest();
-        MockPortletPreferences mockPreferences = new MockPortletPreferences();
-        mockPreferences.setValue("wsUser", "blah@ed.ac.uk");
-        mockPreferences.setValue("wsPassword", "rand");
-        ((MockPortletRequest)request).setPreferences(mockPreferences);
+        request.setAttribute(PortletRequest.USER_INFO, userInfo);
         service = new ExchangeCredentialsInitializationService();
-<<<<<<< HEAD
         service.setPasswordAttribute("pass");
         service.setUsernameAttribute("username");
         service.setMailAttribute("email");
-=======
->>>>>>> 786f393c
     }
-    
+
     @Test
     public void testInitializeNoDomain() {
         service.initialize(request);
-<<<<<<< HEAD
-        
+
         final RequestAttributes requestAttributes = RequestContextHolder.getRequestAttributes();
         final UsernamePasswordCredentials credentials = (UsernamePasswordCredentials) requestAttributes.getAttribute(ExchangeWsCredentialsProvider.EXCHANGE_CREDENTIALS_ATTRIBUTE, RequestAttributes.SCOPE_SESSION);
         assertEquals("email@foo.net", credentials.getUserName());
@@ -101,19 +83,28 @@
         final RequestAttributes requestAttributes = new PortletRequestAttributes(request);
         requestAttributes.setAttribute("testAttr", "testVal", RequestAttributes.SCOPE_SESSION);
         RequestContextHolder.setRequestAttributes(requestAttributes);
-        
+
         service.initialize(request);
-        
+
         final RequestAttributes newRequestAttributes = RequestContextHolder.getRequestAttributes();
         final NTCredentials credentials = (NTCredentials) newRequestAttributes.getAttribute(ExchangeWsCredentialsProvider.EXCHANGE_CREDENTIALS_ATTRIBUTE, RequestAttributes.SCOPE_SESSION);
         assertEquals("user", credentials.getUserName());
         assertEquals("pass", credentials.getPassword());
         assertEquals("testDomain".toUpperCase(), credentials.getDomain());
         assertEquals("testVal", newRequestAttributes.getAttribute("testAttr", RequestAttributes.SCOPE_SESSION));
-=======
+    }
+
+    @Test
+    public void testExchangeImpersonation() {
+        request = new MockPortletRequest();
+        MockPortletPreferences mockPreferences = new MockPortletPreferences();
+        mockPreferences.setValue("wsUser", "blah@ed.ac.uk");
+        mockPreferences.setValue("wsPassword", "rand");
+        ((MockPortletRequest)request).setPreferences(mockPreferences);
+        service = new ExchangeCredentialsInitializationService();
+
+        service.initialize(request);
         assertEquals("blah@ed.ac.uk", ExchangeCredentialsInitializationService.credentials.getUserName());
         assertEquals("rand", ExchangeCredentialsInitializationService.credentials.getPassword());
->>>>>>> 786f393c
     }
-
 }