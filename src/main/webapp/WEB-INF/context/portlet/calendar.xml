--- conflicted
+++ resolved
@@ -20,23 +20,23 @@
 -->
 
 <beans xmlns="http://www.springframework.org/schema/beans"
-    xmlns:xsi="http://www.w3.org/2001/XMLSchema-instance"
-    xmlns:context="http://www.springframework.org/schema/context"
-    xmlns:aop="http://www.springframework.org/schema/aop"
-    xmlns:util="http://www.springframework.org/schema/util"       
-    xmlns:p="http://www.springframework.org/schema/p"
-    xsi:schemaLocation="http://www.springframework.org/schema/beans http://www.springframework.org/schema/beans/spring-beans-2.0.xsd
+       xmlns:xsi="http://www.w3.org/2001/XMLSchema-instance"
+       xmlns:context="http://www.springframework.org/schema/context"
+       xmlns:aop="http://www.springframework.org/schema/aop"
+       xmlns:util="http://www.springframework.org/schema/util"
+       xmlns:p="http://www.springframework.org/schema/p"
+       xsi:schemaLocation="http://www.springframework.org/schema/beans http://www.springframework.org/schema/beans/spring-beans-2.0.xsd
     http://www.springframework.org/schema/aop http://www.springframework.org/schema/aop/spring-aop-2.0.xsd
     http://www.springframework.org/schema/util http://www.springframework.org/schema/util/spring-util-2.5.xsd  
     http://www.springframework.org/schema/context http://www.springframework.org/schema/context/spring-context-2.5.xsd">
 
     <context:component-scan base-package="org.jasig.portlet.calendar.mvc"/>
     <context:annotation-config/>
-    
+
     <!-- Properties configuration -->
     <bean id="propertyConfigurer"
-        class="org.springframework.beans.factory.config.PropertyPlaceholderConfigurer"
-        lazy-init="false">
+          class="org.springframework.beans.factory.config.PropertyPlaceholderConfigurer"
+          lazy-init="false">
         <property name="locations">
             <list>
                 <value>classpath:datasource.properties</value>
@@ -44,56 +44,56 @@
             </list>
         </property>
     </bean>
-    
+
     <bean id="calendarSetDao" class="org.jasig.portlet.calendar.dao.WhitelistFilteringCalendarSetDao">
         <property name="enclosedCalendarSetDao">
             <bean class="org.jasig.portlet.calendar.dao.HibernateCalendarSetDao" p:calendarStore-ref="calendarStore"/>
         </property>
     </bean>
-    
+
+    <bean id="calendarHelper" class="org.jasig.portlet.calendar.mvc.CalendarHelper"/>
+
+    <bean id="viewSelector" class="org.jasig.portlet.calendar.mvc.ThemeNameViewSelectorImpl"/>
+
     <util:list id="initializationServices">
-        
+
         <!--
             Session setup service: this service bean must be first in the list
         -->
         <bean class="org.jasig.portlet.calendar.service.SessionSetupInitializationService"
-            p:userToken="${userinfo.userid.key}" p:calendarStore-ref="calendarStore"/>
+              p:userToken="${userinfo.userid.key}" p:calendarStore-ref="calendarStore"/>
 
         <!--
             Uncomment the following section for MS Exchange calendars
         -->
-<<<<<<< HEAD
         <bean class="org.jasig.portlet.calendar.adapter.exchange.ExchangeCredentialsInitializationService"
-            p:usernameAttribute="${userinfo.userid.key}" p:passwordAttribute="${userinfo.password.key}"
-            p:mailAttribute="${userinfo.mail.key}" p:ntlmDomain="${ntlm.domain}"/>
-=======
-        <bean class="org.jasig.portlet.calendar.adapter.exchange.ExchangeCredentialsInitializationService"/>
->>>>>>> 786f393c
-        
+              p:usernameAttribute="${userinfo.userid.key}" p:passwordAttribute="${userinfo.password.key}"
+              p:mailAttribute="${userinfo.mail.key}" p:ntlmDomain="${ntlm.domain}"/>
+
         <!--
             Uncomment the following section if you are using CAS authenticated calendar adapters.
         -->
         <!--bean class="org.jasig.portlet.calendar.service.CasProxyInitializationService"
             p:proxyTicketService-ref="casTicketService"/-->
-        
+
         <!--
             Uncomment the following section if you are using cached password authenticated calendar adapters.
         -->
         <!--
             <bean class="org.jasig.portlet.calendar.service.CachedCredentialsInitializationService"/>
         -->
-        
+
     </util:list>
-    
+
     <util:map id="predefinedEditActions">
         <!-- Add edit screens for custom calendar adapters -->
         <!--
         <entry key="someOtherCalendarAdapter" value="editSomeOtherCalendar"/>
         -->
     </util:map>
-    
+
     <bean class="org.springframework.web.portlet.mvc.annotation.DefaultAnnotationHandlerMapping">
         <property name="interceptors"><bean class="org.jasig.portlet.calendar.mvc.MinimizedStateHandlerInterceptor"/></property>
     </bean>
-    
+
 </beans>