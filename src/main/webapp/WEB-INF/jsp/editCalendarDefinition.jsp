<%--

    Licensed to Apereo under one or more contributor license
    agreements. See the NOTICE file distributed with this work
    for additional information regarding copyright ownership.
    Apereo licenses this file to you under the Apache License,
    Version 2.0 (the "License"); you may not use this file
    except in compliance with the License.  You may obtain a
    copy of the License at the following location:

      http://www.apache.org/licenses/LICENSE-2.0

    Unless required by applicable law or agreed to in writing,
    software distributed under the License is distributed on an
    "AS IS" BASIS, WITHOUT WARRANTIES OR CONDITIONS OF ANY
    KIND, either express or implied.  See the License for the
    specific language governing permissions and limitations
    under the License.

--%>
<%@ taglib prefix="editPreferences" tagdir="/WEB-INF/tags/edit-preferences" %>
<jsp:directive.include file="/WEB-INF/jsp/include.jsp"/>
<c:set var="n"><portlet:namespace/></c:set>
<jsp:directive.include file="/WEB-INF/jsp/scripts.jsp"/>

<script type="text/javascript"><rs:compressJs>
    ${n}.jQuery(function() {
        var $ = ${n}.jQuery;
        var _ = ${n}._;
        var Backbone = ${n}.Backbone;
        var upcal = ${n}.upcal;

        var RoleParamView = Backbone.View.extend({
            initialize: function() {
                this.render();
            },
            render: function( ){
                // Compile the template using underscore
                var template = _.template( $("#${n}roleParamTemplate").html(), {} );
                // Load the compiled HTML into the Backbone "el"
                this.$el.html( template );
            }
        });

        $("#${n}parameters .role-params").delegate("a.delete-parameter-value-link", "click", function() {
            var link = this;
            $(link).parent().remove();
        });

        $("#${n}parameters .role-params a.add-parameter-value-link").click(function() {
            var link = this;
            var roleParamView = new RoleParamView();
//            console.log(roleParamView);
            $(link).before(roleParamView.$el);
        });

    });
</rs:compressJs></script>

<div class="container-fluid" role="section">
    <div class="row">
        <div class="col-md-4">
            <h4 role="heading"><spring:message code="edit.calendar"/></h4>
        </div>
        <div class="col-md-8">
        <!-- Return to Calendar -->
            <div class="pull-right">
                <portlet:renderURL var="returnUrl" portletMode="view"/>
                <a href="${ returnUrl }" title="<spring:message code="return.to.calendar"/>">
                    <i class="fa fa-arrow-left"></i> <spring:message code="return.to.calendar"/>
                </a>
            </div>
        </div>
    </div>

    <div class="row" role="main">
<<<<<<< HEAD
        <portlet:actionURL var="postUrl" escapeXml="false"><portlet:param name="action" value="editCalendarDefinition"/></portlet:actionURL>
=======
        <portlet:actionURL var="postUrl"/>
>>>>>>> e2160bd6
        <form:form id="${n}parameters" name="calendar" commandName="calendarDefinitionForm" action="${postUrl}" class="form-horizontal" role="form">
                <input type="hidden" id="action" name="pP_action" value="editCalendarDefinition"/>
            <spring:hasBindErrors name="calendarDefinitionForm">
                <div class="col-md-12">
                    <div class="alert alert-danger" role="alert">
                        <form:errors path="*" element="div"/>
                    </div>
                </div>
            </spring:hasBindErrors>
            <form:hidden path="id"/>
            <form:hidden path="fname"/>
            <form:hidden path="className"/>

            <div class="form-group">
                <label class="col-md-3 control-label"><spring:message code="calendar.name"/></label>
                <div class="col-md-9">
                    <form:input path="name" class="form-control"/>
                </div>
            </div>
            <c:forEach items="${ adapter.parameters }" var="parameter">
                <c:set var="paramPath" value="parameters['${ parameter.name }'].value"/>
                <div class="form-group">
                    <label class="col-md-3 control-label"><spring:message code="${ parameter.labelKey }"/></label>
                    <div class="col-md-9">
                        <editPreferences:preferenceInput cssClass="form-control" input="${ parameter.input }" path="${ paramPath }"/>
                        <c:if test="${ not empty parameter.example }">
                            <p>Example: ${ parameter.example }</p>
                        </c:if>
                    </div>
                </div>
            </c:forEach>
            <div class="form-group">
                <label class="col-md-3 control-label"><spring:message code="default.roles"/></label>
                <div class="col-md-6">
                    <form:checkboxes items="${ availableRoles }" path="role" element="div class='checkbox'"/>
                </div>
            </div>
            <div class="upcal-button-group col-md-offset-3 col-md-6">
                <button type="submit" class="btn btn-primary"><spring:message code="save.calendar"/></button>
                <portlet:renderURL var="returnToAdminUrl"><portlet:param name="action" value="administration"/></portlet:renderURL>
                <a class="btn btn-link" href="${ returnToAdminUrl }"><spring:message code="cancel"/></a>
            </div>
        </form:form>
    </div>
</div>


<script id="${n}roleParamTemplate" type="text/template">
    <div class="col-md-3">
        <input name="role" type="text" class="form-control"/>
    </div>
    <div class="col-md-3">
        <a class="delete-parameter-value-link" href="javascript:;"><spring:message code="remove.role"/></a>
    </div>
</script><|MERGE_RESOLUTION|>--- conflicted
+++ resolved
@@ -74,11 +74,7 @@
     </div>
 
     <div class="row" role="main">
-<<<<<<< HEAD
-        <portlet:actionURL var="postUrl" escapeXml="false"><portlet:param name="action" value="editCalendarDefinition"/></portlet:actionURL>
-=======
-        <portlet:actionURL var="postUrl"/>
->>>>>>> e2160bd6
+        <portlet:actionURL var="postUrl" escapeXml="false"/>
         <form:form id="${n}parameters" name="calendar" commandName="calendarDefinitionForm" action="${postUrl}" class="form-horizontal" role="form">
                 <input type="hidden" id="action" name="pP_action" value="editCalendarDefinition"/>
             <spring:hasBindErrors name="calendarDefinitionForm">
