--- conflicted
+++ resolved
@@ -1,21 +1,21 @@
 <%--
 
-	Licensed to Jasig under one or more contributor license
-	agreements. See the NOTICE file distributed with this work
-	for additional information regarding copyright ownership.
-	Jasig licenses this file to you under the Apache License,
-	Version 2.0 (the "License"); you may not use this file
-	except in compliance with the License. You may obtain a
-	copy of the License at:
-
-	http://www.apache.org/licenses/LICENSE-2.0
-
-	Unless required by applicable law or agreed to in writing,
-	software distributed under the License is distributed on
-	an "AS IS" BASIS, WITHOUT WARRANTIES OR CONDITIONS OF ANY
-	KIND, either express or implied. See the License for the
-	specific language governing permissions and limitations
-	under the License.
+    Licensed to Jasig under one or more contributor license
+    agreements. See the NOTICE file distributed with this work
+    for additional information regarding copyright ownership.
+    Jasig licenses this file to you under the Apache License,
+    Version 2.0 (the "License"); you may not use this file
+    except in compliance with the License. You may obtain a
+    copy of the License at:
+
+    http://www.apache.org/licenses/LICENSE-2.0
+
+    Unless required by applicable law or agreed to in writing,
+    software distributed under the License is distributed on
+    an "AS IS" BASIS, WITHOUT WARRANTIES OR CONDITIONS OF ANY
+    KIND, either express or implied. See the License for the
+    specific language governing permissions and limitations
+    under the License.
 
 --%>
 
@@ -26,7 +26,6 @@
 
 <jsp:directive.include file="/WEB-INF/jsp/scripts.jsp"/>
 
-<<<<<<< HEAD
 <div id="${n}container" class="container-fluid bootstrap-styles">
     <c:if test="${ !model.guest && !(model.disablePreferences && (!sessionScope.isAdmin || model.disableAdministration)) }">
         <div class="row">
@@ -34,8 +33,8 @@
                 <c:if test="${ sessionScope.isAdmin && !model.disableAdministration }">
                     <portlet:renderURL var="adminUrl" portletMode="edit"><portlet:param name="action" value="administration"/></portlet:renderURL>
                     <a class="pull-right" href="${ adminUrl }" title="<spring:message code="calendar.administration"/>">
-                    <i class="fa fa-gears"></i>
-                    <spring:message code="calendar.administration"/>
+                        <i class="fa fa-gears"></i>
+                        <spring:message code="calendar.administration"/>
                     </a>
                 </c:if>
                 <c:if test="${ !model.disablePreferences && !model.guest }">
@@ -49,7 +48,7 @@
             </div>
         </div>
     </c:if>
-    
+
     <div class="upcal-wideview row">
         <div class="upcal-calendar-grid">
             <!-- Range Selector -->
@@ -124,143 +123,31 @@
             </div>
         </div>
     </div>
-=======
-<div id="${n}container" class="upcal-fullview">
-	<c:if test="${ !model.guest && !(model.disablePreferences && (!sessionScope.isAdmin || model.disableAdministration)) }">
-		<div class="upcal-edit-links">
-			<c:if test="${ !model.disablePreferences && !model.guest }">
-				<portlet:renderURL var="preferencesUrl" portletMode="edit"><portlet:param name="action" value="editPreferences"/></portlet:renderURL>
-				<a href="${ preferencesUrl }" title="<spring:message code="edit.calendar.preferences"/>">
-					<spring:message code="preferences"/>
-				</a>
-			</c:if>
-			<c:if test="${ sessionScope.isAdmin && !model.disableAdministration }">
-				<span class="upcal-pipe">|</span>
-				<portlet:renderURL var="adminUrl" portletMode="edit"><portlet:param name="action" value="administration"/></portlet:renderURL>
-				<a href="${ adminUrl }" title="<spring:message code="calendar.administration"/>">
-					<spring:message code="calendar.administration"/>
-				</a>
-			</c:if>
-		</div>
-	</c:if>
-
-	<div id="calendarPortletHeader" class="fl-col-mixed3 row-fluid">
-		<div class="fl-col-side fl-force-right span3 pull-right">
-			<div class="upcal-showcals upcal-list">
-				<h3><spring:message code="my.calendars"/></h3>
-				<ul>
-					<c:forEach items="${ model.calendars }" var="calendar">
-						<li class="color-${ model.colors[calendar.id] }">
-							<c:choose>
-								<c:when test="${ empty model.hiddenCalendars[calendar.id] }">
-									<portlet:renderURL var="url"><portlet:param name="hideCalendar" value="${ calendar.id }"/></portlet:renderURL>
-									<a class="upcal-active" href="${ url }">
-										<span><spring:message code="hide"/></span>
-									</a>
-								</c:when>
-								<c:otherwise>
-									<portlet:renderURL var="url"><portlet:param name="showCalendar" value="${ calendar.id }"/></portlet:renderURL>
-									<a class="upcal-inactive" href="${ url }">
-										<span><spring:message code="show"/></span>
-									</a>
-								</c:otherwise>
-							</c:choose>
-							<span><spring:escapeBody htmlEscape="true">${ calendar.calendarDefinition.name }</spring:escapeBody></span>
-							<portlet:resourceURL var="exportCalendarUrl" id="exportUserCalendar">
-								<portlet:param name="configurationId" value="${ calendar.id }"/>
-							</portlet:resourceURL>
-							<a href="${ exportCalendarUrl }" class="upcal-export" title="<spring:message code='export.calendar'/>">
-								<span><spring:message code="export"/></span>
-							</a>
-						</li>
-					</c:forEach>
-			</ul>
-			</div>
-		</div>
-
-		<div class="fl-col-side fl-force-left span4">
-			<div class="upcal-inline-calendar"></div>
-			<div style="clear: both;"></div>
-		</div>
-
-		<div class="fl-col-main span5">
-
-			<div class="upcal-events">
-
-				<div class="upcal-event-view">
-					<div id="${n}calendarRangeSelector" class="upcal-range upcal-hide-on-event">
-						<h3><spring:message code="view"/></h3>
-							<span class="upcal-range-day" days="1">
-								<a days="1" href="javascript:;" class="${ model.days == 1 ? "selected-range" : "" }">
-									<spring:message code="day"/>
-								</a>
-							</span>
-							<span class="upcal-pipe">|</span>
-							<span class="upcal-range-day" days="7">
-								<a days="7" href="javascript:;" class="${ model.days == 7 ? "selected-range" : "" }">
-									<spring:message code="week"/>
-								</a>
-							</span>
-							<span class="upcal-pipe">|</span>
-							<span class="upcal-range-day" days="31">
-								<a days="31" href="javascript:;" class="${ model.days == 31 ? "selected-range" : "" }">
-									<spring:message code="month"/>
-								</a>
-							</span>
-					</div>
-
-					<p class="upcal-loading-message"><spring:message code="loading"/></p>
-					<div class="upcal-event-errors portlet-msg-error" style="display:none"></div>
-
-					<div class="upcal-event-list"></div>
-				</div>
-
-				<div class="upcal-event-details" style="display:none">
-					<div class="upcal-event-detail">
-					</div>
-
-					<div class="upcal-view-links">
-						<a id="${n}returnToCalendarLink" class="upcal-view-return" href="javascript:;"
-								title="<spring:message code="return.to.event.list"/>">
-						<spring:message code="return.to.event.list"/>
-						</a>
-					</div>
-
-				</div>
-			</div>
-
-			<!-- View Links -->
-
-		</div>
-	</div>
-
->>>>>>> 36557143
 </div>
 
 <!-- Templates -->
 
 <script type="text/template" id="event-list-template">
-<<<<<<< HEAD
 
     ${"<%"} if (_(days).size() === 0) { ${"%>"}
-        <div class="row">
-            <div class="col-md-12 events-alert">
-                    <div class="alert alert-warning">
-                        <h5><i class="fa fa-exclamation-circle"></i> <spring:message code="no.events"/></h5>
-                    </div>
-            </div>
-        </div>
+    <div class="row">
+        <div class="col-md-12 events-alert">
+            <div class="alert alert-warning">
+                <h5><i class="fa fa-exclamation-circle"></i> <spring:message code="no.events"/></h5>
+            </div>
+        </div>
+    </div>
     ${"<%"} } else { ${"%>"}
     ${"<%"} _(days).each(function(day) { ${"%>"}
-        <div class="row day">
-            <div class="col-md-12">
-                <h3>${"<%="} day.displayName ${"%>"}</h3>
-                ${"<%"} day.events.each(function(event) { ${"%>"}
-                    <div class="upcal-event-wrapper">
-                        <div class="upcal-event upcal-color-${"<%="} event.attributes.colorIndex ${"%>"}">
-                            <div class="upcal-event-cal">
-                                <span></span>
-                            </div>
+    <div class="row day">
+        <div class="col-md-12">
+            <h3>${"<%="} day.displayName ${"%>"}</h3>
+            ${"<%"} day.events.each(function(event) { ${"%>"}
+            <div class="upcal-event-wrapper">
+                <div class="upcal-event upcal-color-${"<%="} event.attributes.colorIndex ${"%>"}">
+                <div class="upcal-event-cal">
+                    <span></span>
+                </div>
                             <span class="upcal-event-time">
                                 ${"<%"} if (event.attributes.allDay) { ${"%>"}
                                 <spring:message code="all.day"/>
@@ -272,56 +159,18 @@
                                 ${"<%="} event.attributes.startTime ${"%>"}
                                 ${"<%"} } ${"%>"}
                             </span>
-                            <h3 class="upcal-event-title"><a href="javascript:;">${"<%="} event.attributes.summary ${"%>"}</a></h3>
-                        </div>
-                    </div>
-                ${"<%"} }); ${"%>"}
+                <h3 class="upcal-event-title"><a href="javascript:;">${"<%="} event.attributes.summary ${"%>"}</a></h3>
             </div>
         </div>
         ${"<%"} }); ${"%>"}
-    ${"<%"} } ${"%>"}
-=======
-	${"<%"} if (_(days).length == 0) { ${"%>"}
-		<div class="portlet-msg-info">
-			<p>No events</p>
-		</div>
-	${"<%"} } else { ${"%>"}
-		${"<%"} _(days).each(function(day) { ${"%>"}
-			<div class="day">
-				<h2>${"<%="} day.displayName ${"%>"}</h2>
-				${"<%"} day.events.each(function(event) { ${"%>"}
-					<div class="upcal-event-wrapper">
-						<div class="upcal-event upcal-color-${"<%="} event.attributes.colorIndex ${"%>"}">
-							<div class="upcal-event-cal">
-								<span></span>
-							</div>
-							<span class="upcal-event-time">
-								${"<%"} if (event.attributes.allDay) { ${"%>"}
-									<spring:message code='all.day' />
-								${"<%"} } else if (event.attributes.multiDay) { ${"%>"}
-									${"<%="} event.attributes.dateStartTime ${"%>"} - ${"<%="} event.attributes.dateEndTime ${"%>"}
-								${"<%"} } else if (event.attributes.endTime && (event.attributes.endTime != event.attributes.startTime || event.attributes.startDate  != event.attributes.endDate ) ) { ${"%>"}
-									${"<%="} event.attributes.startTime ${"%>"} - ${"<%="} event.attributes.endTime ${"%>"}
-								${"<%"} } else { ${"%>"}
-									${"<%="} event.attributes.startTime ${"%>"}
-								${"<%"} } ${"%>"}
-							</span>
-
-							<h3 class="upcal-event-title"><a href="javascript:;">
-								${"<%="} event.attributes.summary ${"%>"}
-							</a></h3>
-					</div>
-				${"<%"} }); ${"%>"}
-			</div>
-		${"<%"} }); ${"%>"}
-		</div>
-	${"<%"} } ${"%>"}
->>>>>>> 36557143
+    </div>
+    </div>
+    ${"<%"} }); ${"%>"}
+    ${"<%"} } ${"%>"}
 
 </script>
 
 <script type="text/template" id="event-detail-template">
-<<<<<<< HEAD
     <!-- Event title -->
     <h3>${"<%="} event.summary ${"%>"}</h3>
 
@@ -330,176 +179,82 @@
         <h3><spring:message code="date"/>:</h3>
         <p>
             ${"<%"} if (event.multiDay) { ${"%>"}
-                ${"<%="} event.startTime ${"%>"} ${"<%="} event.startDate ${"%>"} - ${"<%="} event.endTime ${"%>"} ${"<%="} event.endDate ${"%>"}
+            ${"<%="} event.startTime ${"%>"} ${"<%="} event.startDate ${"%>"} - ${"<%="} event.endTime ${"%>"} ${"<%="} event.endDate ${"%>"}
             ${"<%"} } else if (event.allDay) { ${"%>"}
-                <spring:message code="all.day"/> ${"<%="} event.startDate ${"%>"}
+            <spring:message code="all.day"/> ${"<%="} event.startDate ${"%>"}
             ${"<%"} } else if (event.endTime && (event.endTime != event.startTime || event.startDate  != event.endDate ) ) { ${"%>"}
-                ${"<%="} event.startTime ${"%>"} ${"<%="} event.endTime ${"%>"} ${"<%="} event.startDate ${"%>"}
+            ${"<%="} event.startTime ${"%>"} ${"<%="} event.endTime ${"%>"} ${"<%="} event.startDate ${"%>"}
             ${"<%"} } else { ${"%>"}
-                ${"<%="} event.startTime ${"%>"} ${"<%="} event.startDate ${"%>"}
+            ${"<%="} event.startTime ${"%>"} ${"<%="} event.startDate ${"%>"}
             ${"<%"} } ${"%>"}
-        
+
         </p>
     </div>
-    
+
     ${"<%"} if (event.location) { ${"%>"}
-        <div>
-            <h3><spring:message code="location"/>:</h3>
-            <p>${"<%="} event.location ${"%>"}</p>
-        </div>
+    <div>
+        <h3><spring:message code="location"/>:</h3>
+        <p>${"<%="} event.location ${"%>"}</p>
+    </div>
     ${"<%"} } ${"%>"}
 
     ${"<%"} if (event.description) { ${"%>"}
-        <div>
-            <h3><spring:message code="description"/>:</h3>
-            <p>${"<%="} event.description ${"%>"}</p>
-        </div>
+    <div>
+        <h3><spring:message code="description"/>:</h3>
+        <p>${"<%="} event.description ${"%>"}</p>
+    </div>
     ${"<%"} } ${"%>"}
 
     ${"<%"} if (event.link) { ${"%>"}
-        <div>
-            <h3><spring:message code="link"/>:</h3>
-            <p>
-                <a href="${"<%="} event.link ${"%>"}" target="_blank">${"<%="} event.link ${"%>"}</a>
-            </p>
-        </div>
-    ${"<%"} } ${"%>"}
-    
+    <div>
+        <h3><spring:message code="link"/>:</h3>
+        <p>
+            <a href="${"<%="} event.link ${"%>"}" target="_blank">${"<%="} event.link ${"%>"}</a>
+        </p>
+    </div>
+    ${"<%"} } ${"%>"}
+
 </script>
 
 <script type="text/javascript"><rs:compressJs>
-    ${n}.jQuery(function() {
-        var $ = ${n}.jQuery;
-        var _ = ${n}._;
-        var Backbone = ${n}.Backbone;
-        var upcal = ${n}.upcal;
-        
-        var ListView = upcal.EventListView.extend({
-            el: "#${n}container .upcal-event-view",
-            template: _.template($("#event-list-template").html())
-        });
-
-        var DetailView = upcal.EventDetailView.extend({
-            el: "#${n}container .upcal-event-details",
-            template: _.template($("#event-detail-template").html())
-        });
-        
-        var view = new upcal.CalendarView({
-            container: "#${n}container",
-            listView: new ListView(),
-            detailView: new DetailView(),
-            eventsUrl: '<portlet:resourceURL id="START-DAYS"/>',
-            startDate: '<fmt:formatDate value="${model.startDate}" type="date" pattern="MM/dd/yyyy" timeZone="${ model.timezone }"/>', 
-            days: "${ model.days }"
-        });
-        
-        $("#${n}container .upcal-range-day").click(function () {
-            var link, days;
-            
-            link = $(this);
-            days = link.attr("days");
-            
-            $("#${n}container .upcal-range-day").removeClass("active");
-            link.addClass("active");
-            
-            view.set("days", $(this).attr("days"));
-            view.getEvents();
-        });
+${n}.jQuery(function() {
+    var $ = ${n}.jQuery;
+    var _ = ${n}._;
+    var Backbone = ${n}.Backbone;
+    var upcal = ${n}.upcal;
+
+    var ListView = upcal.EventListView.extend({
+        el: "#${n}container .upcal-event-view",
+        template: _.template($("#event-list-template").html())
+    });
+
+    var DetailView = upcal.EventDetailView.extend({
+        el: "#${n}container .upcal-event-details",
+        template: _.template($("#event-detail-template").html())
+    });
+
+    var view = new upcal.CalendarView({
+        container: "#${n}container",
+        listView: new ListView(),
+        detailView: new DetailView(),
+        eventsUrl: '<portlet:resourceURL id="START-DAYS"/>',
+        startDate: '<fmt:formatDate value="${model.startDate}" type="date" pattern="MM/dd/yyyy" timeZone="${ model.timezone }"/>',
+        days: "${ model.days }"
+    });
+
+    $("#${n}container .upcal-range-day").click(function () {
+        var link, days;
+
+        link = $(this);
+        days = link.attr("days");
+
+        $("#${n}container .upcal-range-day").removeClass("active");
+        link.addClass("active");
+
+        view.set("days", $(this).attr("days"));
         view.getEvents();
-        
-    });
-</rs:compressJs></script>
-=======
-	<!-- Event title -->
-	<h2>${"<%="} event.summary ${"%>"}</h2>
-
-	<!-- Event time -->
-	<div class="event-detail-date">
-		<h3>Date:</h3>
-		<p>
-			${"<%"} if (event.multiDay) { ${"%>"}
-				${"<%="} event.startTime ${"%>"} ${"<%="} event.startDate ${"%>"} - ${"<%="} event.endTime ${"%>"} ${"<%="} event.endDate ${"%>"}
-			${"<%"} } else if (event.allDay) { ${"%>"}
-				<spring:message code='all.day' /> ${"<%="} event.startDate ${"%>"}
-			${"<%"} } else if (event.endTime && (event.endTime != event.startTime || event.startDate  != event.endDate ) ) { ${"%>"}
-				${"<%="} event.startTime ${"%>"} ${"<%="} event.endTime ${"%>"} ${"<%="} event.startDate ${"%>"}
-			${"<%"} } else { ${"%>"}
-				${"<%="} event.startTime ${"%>"} ${"<%="} event.startDate ${"%>"}
-			${"<%"} } ${"%>"}
-
-		</p>
-	</div>
-
-	${"<%"} if (event.location) { ${"%>"}
-		<div>
-			<h3>Location:</h3>
-			<p>${"<%="} event.location ${"%>"}</p>
-		</div>
-	${"<%"} } ${"%>"}
-
-	${"<%"} if (event.description) { ${"%>"}
-		<div>
-			<h3>Description:</h3>
-			<p>${"<%="} event.description ${"%>"}</p>
-		</div>
-	${"<%"} } ${"%>"}
-
-	${"<%"} if (event.link) { ${"%>"}
-		<div>
-			<h3>Link:</h3>
-			<p>
-				<a href="${"<%="} event.link ${"%>"}" target="_blank">${"<%="} event.link ${"%>"}</a>
-			</p>
-		</div>
-	${"<%"} } ${"%>"}
-
-</script>
-
-<script type="text/javascript"><rs:compressJs>
-	${n}.jQuery(function() {
-		var $ = ${n}.jQuery;
-		var _ = ${n}._;
-		var Backbone = ${n}.Backbone;
-		var upcal = ${n}.upcal;
-
-		var ListView = upcal.EventListView.extend({
-			el: "#${n}container .upcal-event-view",
-			template: _.template($("#event-list-template").html())
-		});
-
-		var DetailView = upcal.EventDetailView.extend({
-			el: "#${n}container .upcal-event-details",
-			template: _.template($("#event-detail-template").html())
-		});
-
-		var view = new upcal.CalendarView({
-			container: "#${n}container",
-			listView: new ListView(),
-			detailView: new DetailView(),
-			eventsUrl: '<portlet:resourceURL id="START-DAYS-REFRESH"/>',
-			startDate: '<fmt:formatDate value="${model.startDate}" type="date" pattern="MM/dd/yyyy" timeZone="${ model.timezone }"/>',
-			days: "${ model.days }"
-		});
-
-		$("#${n}container .upcal-range-day a").click(function () {
-			var link, days;
-
-			link = $(this);
-			days = link.attr("days");
-
-			$("#${n}container .upcal-range-day a").removeClass("selected-range");
-			link.addClass("selected-range");
-
-			view.set("days", $(this).attr("days"));
-			view.getEvents();
-		});
-		view.getEvents();
-
-	});
-</rs:compressJs></script>
-
-<div id="${n}container" class="upcal-fullview">
-
-
-</div>
->>>>>>> 36557143
+    });
+    view.getEvents();
+
+});
+    </rs:compressJs></script>