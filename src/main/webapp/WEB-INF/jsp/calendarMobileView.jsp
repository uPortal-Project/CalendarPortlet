<%--

	Licensed to Jasig under one or more contributor license
	agreements. See the NOTICE file distributed with this work
	for additional information regarding copyright ownership.
	Jasig licenses this file to you under the Apache License,
	Version 2.0 (the "License"); you may not use this file
	except in compliance with the License. You may obtain a
	copy of the License at:

	http://www.apache.org/licenses/LICENSE-2.0

	Unless required by applicable law or agreed to in writing,
	software distributed under the License is distributed on
	an "AS IS" BASIS, WITHOUT WARRANTIES OR CONDITIONS OF ANY
	KIND, either express or implied. See the License for the
	specific language governing permissions and limitations
	under the License.

--%>

<jsp:directive.include file="/WEB-INF/jsp/include.jsp"/>

<c:set var="n"><portlet:namespace/></c:set>

<jsp:directive.include file="/WEB-INF/jsp/css.jsp"/>

<c:set var="mobile" value="${ true }"/>
<jsp:directive.include file="/WEB-INF/jsp/scripts.jsp"/>

<div id="${n}container" class="portlet ptl-calendar view-mobile">
	<div data-role="content" class="portlet-content">
		<div class="upcal-events">

			<div class="upcal-event-view">
				<!-- Mini-Calendar (jQuery UI) -->
				<div class="upcal-inline-calendar"></div>

				<!-- Calendar Events List -->
				<div class="upcal-loading-message portlet-msg-info portlet-msg info">
					<p><spring:message code="loading"/></p>
				</div>

				<div class="upcal-event-errors portlet-msg-error" style="display:none"></div>
				<div class="upcal-event-list" style="display:none">
				</div>

				<c:if test="${ !model.disablePreferences && !model.guest }">
					<div class="utilities upcal-view-links upcal-hide-on-event">
						<portlet:renderURL var="preferencesUrl" portletMode="edit"><portlet:param name="action" value="editPreferences"/></portlet:renderURL>
						<a data-role="button" href="${ preferencesUrl }" title="<spring:message code="edit.preferences"/>">
							<spring:message code="preferences"/>
						</a>
					</div>
				</c:if>

			</div>

				<div class="upcal-event-details" style="display:none">

					<div class="upcal-event-detail">
					</div>

					<div class="utilities upcal-list-link">
						<a class="upcal-view-return" href="javascript:;"
								title="<spring:message code="return.to.calendar"/>" data-role="button">
							<spring:message code="return.to.calendar"/>
						</a>
					</div>

				</div>
			</div>
		</div>

	</div>
</div>


<!-- Templates -->

<script type="text/template" id="event-list-template">
<<<<<<< HEAD
    ${"<%"} if (_(days).length == 0) { ${"%>"}
        <div class="portlet-msg-info">
            <p><spring:message code="no.events"/></p>
        </div>
    ${"<%"} } else { ${"%>"}
        ${"<%"} _(days).each(function(day) { ${"%>"}
            <div class="day">
                <h4>${"<%="} day.displayName ${"%>"}</h4>
                ${"<%"} day.events.each(function(event) { ${"%>"}
                    <div class="upcal-event-wrapper">
                        <div class="upcal-event upcal-color-${"<%="} event.attributes.colorIndex ${"%>"}">
                            <div class="upcal-event-cal">
                                <span></span>
                            </div>
                            <div class="upcal-event-time">
                                ${"<%"} if (event.attributes.allDay) { ${"%>"}
                                    <spring:message code="all.day"/>
                                ${"<%"} } else { ${"%>"}
                                    ${"<%="} event.attributes.dateStartTime ${"%>"}
                                ${"<%"} } ${"%>"}
                            </div>
                            
                            <a class="upcal-event-link ui-link" href="javascript:;">
                                ${"<%="} event.attributes.summary ${"%>"}
                            </a>
                    </div>
                ${"<%"} }); ${"%>"}
            </div>
        ${"<%"} }); ${"%>"}
        </div>
    ${"<%"} } ${"%>"}
    
</script>

<script type="text/template" id="event-detail-template">
    <!-- Event title -->
    <h4>${"<%="} event.summary ${"%>"}</h4>

    <!-- Event time -->
    <div class="event-detail-date">
        <h5><spring:message code="date"/>:</h5>
        <p>
            ${"<%"} if (event.multiDay) { ${"%>"}
                ${"<%="} event.startTime ${"%>"} ${"<%="} event.startDate ${"%>"} - ${"<%="} event.endTime ${"%>"} ${"<%="} event.endDate ${"%>"}
            ${"<%"} } else if (event.allDay) { ${"%>"}
                <spring:message code="all.day"/> ${"<%="} event.startDate ${"%>"}
            ${"<%"} } else if (event.endTime && (event.endTime != event.startTime || event.startDate  != event.endDate ) ) { ${"%>"}
                ${"<%="} event.startTime ${"%>"} ${"<%="} event.endTime ${"%>"} ${"<%="} event.startDate ${"%>"}
            ${"<%"} } else { ${"%>"}
                ${"<%="} event.startTime ${"%>"} ${"<%="} event.startDate ${"%>"}
            ${"<%"} } ${"%>"}
        
        </p>
    </div>
    
    ${"<%"} if (event.location) { ${"%>"}
        <div>
            <h5><spring:message code="location"/>:</h5>
            <p>${"<%="} event.location ${"%>"}</p>
        </div>
    ${"<%"} } ${"%>"}

    ${"<%"} if (event.description) { ${"%>"}
        <div>
            <h5>Description:</h5>
            <p>${"<%="} event.description ${"%>"}</p>
        </div>
    ${"<%"} } ${"%>"}

    ${"<%"} if (event.link) { ${"%>"}
        <div>
            <h5>Link:</h5>
            <p>
                <a href="${"<%="} event.link ${"%>"}" target="_blank">${"<%="} event.link ${"%>"}</a>
            </p>
        </div>
    ${"<%"} } ${"%>"}
    
</script>

<script type="text/javascript"><rs:compressJs>
    ${n}.jQuery(function() {
        var $ = ${n}.jQuery;
        var _ = ${n}._;
        var Backbone = ${n}.Backbone;
        var upcal = ${n}.upcal;
        
        var ListView = upcal.EventListView.extend({
            el: "#${n}container .upcal-event-view",
            template: _.template($("#event-list-template").html())
        });

        var DetailView = upcal.EventDetailView.extend({
            el: "#${n}container .upcal-event-details",
            template: _.template($("#event-detail-template").html())
        });
        
        var view = new upcal.CalendarView({
            container: "#${n}container",
            listView: new ListView(),
            detailView: new DetailView(),
            eventsUrl: '<portlet:resourceURL id="START-DAYS"/>',
            startDate: '<fmt:formatDate value="${model.startDate}" type="date" pattern="MM/dd/yyyy" timeZone="${ model.timezone }"/>', 
            days: "${ model.days }"
        });
        view.getEvents();
        
    });
=======
	${"<%"} if (_(days).length == 0) { ${"%>"}
		<div class="portlet-msg-info">
			<p>No events</p>
		</div>
	${"<%"} } else { ${"%>"}
		${"<%"} _(days).each(function(day) { ${"%>"}
			<div class="day">
				<h2>${"<%="} day.displayName ${"%>"}</h2>
				${"<%"} day.events.each(function(event) { ${"%>"}
					<div class="upcal-event-wrapper">
						<div class="upcal-event upcal-color-${"<%="} event.attributes.colorIndex ${"%>"}">
							<div class="upcal-event-cal">
								<span></span>
							</div>
							<div class="upcal-event-time">
								${"<%"} if (event.attributes.allDay) { ${"%>"}
									<spring:message code='all.day' />
								${"<%"} } else { ${"%>"}
									${"<%="} event.attributes.dateStartTime ${"%>"}
								${"<%"} } ${"%>"}
							</div>

							<a class="upcal-event-link ui-link" href="javascript:;">
								${"<%="} event.attributes.summary ${"%>"}
							</a>
					</div>
				${"<%"} }); ${"%>"}
			</div>
		${"<%"} }); ${"%>"}
		</div>
	${"<%"} } ${"%>"}

</script>

<script type="text/template" id="event-detail-template">
	<!-- Event title -->
	<h2>${"<%="} event.summary ${"%>"}</h2>

	<!-- Event time -->
	<div class="event-detail-date">
		<h3>Date:</h3>
		<p>
			${"<%"} if (event.multiDay) { ${"%>"}
				${"<%="} event.startTime ${"%>"} ${"<%="} event.startDate ${"%>"} - ${"<%="} event.endTime ${"%>"} ${"<%="} event.endDate ${"%>"}
			${"<%"} } else if (event.allDay) { ${"%>"}
				<spring:message code='all.day' /> ${"<%="} event.startDate ${"%>"}
			${"<%"} } else if (event.endTime && (event.endTime != event.startTime || event.startDate  != event.endDate ) ) { ${"%>"}
				${"<%="} event.startTime ${"%>"} ${"<%="} event.endTime ${"%>"} ${"<%="} event.startDate ${"%>"}
			${"<%"} } else { ${"%>"}
				${"<%="} event.startTime ${"%>"} ${"<%="} event.startDate ${"%>"}
			${"<%"} } ${"%>"}

		</p>
	</div>

	${"<%"} if (event.location) { ${"%>"}
		<div>
			<h3>Location:</h3>
			<p>${"<%="} event.location ${"%>"}</p>
		</div>
	${"<%"} } ${"%>"}

	${"<%"} if (event.description) { ${"%>"}
		<div>
			<h3>Description:</h3>
			<p>${"<%="} event.description ${"%>"}</p>
		</div>
	${"<%"} } ${"%>"}

	${"<%"} if (event.link) { ${"%>"}
		<div>
			<h3>Link:</h3>
			<p>
				<a href="${"<%="} event.link ${"%>"}" target="_blank">${"<%="} event.link ${"%>"}</a>
			</p>
		</div>
	${"<%"} } ${"%>"}

</script>

<script type="text/javascript"><rs:compressJs>
	${n}.jQuery(function() {
		var $ = ${n}.jQuery;
		var _ = ${n}._;
		var Backbone = ${n}.Backbone;
		var upcal = ${n}.upcal;

		var ListView = upcal.EventListView.extend({
			el: "#${n}container .upcal-event-view",
			template: _.template($("#event-list-template").html())
		});

		var DetailView = upcal.EventDetailView.extend({
			el: "#${n}container .upcal-event-details",
			template: _.template($("#event-detail-template").html())
		});

		var view = new upcal.CalendarView({
			container: "#${n}container",
			listView: new ListView(),
			detailView: new DetailView(),
			eventsUrl: '<portlet:resourceURL id="START-DAYS-REFRESH"/>',
			startDate: '<fmt:formatDate value="${model.startDate}" type="date" pattern="MM/dd/yyyy" timeZone="${ model.timezone }"/>',
			days: "${ model.days }"
		});
		view.getEvents();

	});
>>>>>>> 36557143
</rs:compressJs></script><|MERGE_RESOLUTION|>--- conflicted
+++ resolved
@@ -79,7 +79,6 @@
 <!-- Templates -->
 
 <script type="text/template" id="event-list-template">
-<<<<<<< HEAD
     ${"<%"} if (_(days).length == 0) { ${"%>"}
         <div class="portlet-msg-info">
             <p><spring:message code="no.events"/></p>
@@ -144,14 +143,14 @@
 
     ${"<%"} if (event.description) { ${"%>"}
         <div>
-            <h5>Description:</h5>
+            <h5><spring:message code="description"/>:</h5>
             <p>${"<%="} event.description ${"%>"}</p>
         </div>
     ${"<%"} } ${"%>"}
 
     ${"<%"} if (event.link) { ${"%>"}
         <div>
-            <h5>Link:</h5>
+            <h5><spring:message code="link"/>:</h5>
             <p>
                 <a href="${"<%="} event.link ${"%>"}" target="_blank">${"<%="} event.link ${"%>"}</a>
             </p>
@@ -161,12 +160,12 @@
 </script>
 
 <script type="text/javascript"><rs:compressJs>
-    ${n}.jQuery(function() {
-        var $ = ${n}.jQuery;
-        var _ = ${n}._;
-        var Backbone = ${n}.Backbone;
-        var upcal = ${n}.upcal;
-        
+	${n}.jQuery(function() {
+		var $ = ${n}.jQuery;
+		var _ = ${n}._;
+		var Backbone = ${n}.Backbone;
+		var upcal = ${n}.upcal;
+
         var ListView = upcal.EventListView.extend({
             el: "#${n}container .upcal-event-view",
             template: _.template($("#event-list-template").html())
@@ -188,114 +187,4 @@
         view.getEvents();
         
     });
-=======
-	${"<%"} if (_(days).length == 0) { ${"%>"}
-		<div class="portlet-msg-info">
-			<p>No events</p>
-		</div>
-	${"<%"} } else { ${"%>"}
-		${"<%"} _(days).each(function(day) { ${"%>"}
-			<div class="day">
-				<h2>${"<%="} day.displayName ${"%>"}</h2>
-				${"<%"} day.events.each(function(event) { ${"%>"}
-					<div class="upcal-event-wrapper">
-						<div class="upcal-event upcal-color-${"<%="} event.attributes.colorIndex ${"%>"}">
-							<div class="upcal-event-cal">
-								<span></span>
-							</div>
-							<div class="upcal-event-time">
-								${"<%"} if (event.attributes.allDay) { ${"%>"}
-									<spring:message code='all.day' />
-								${"<%"} } else { ${"%>"}
-									${"<%="} event.attributes.dateStartTime ${"%>"}
-								${"<%"} } ${"%>"}
-							</div>
-
-							<a class="upcal-event-link ui-link" href="javascript:;">
-								${"<%="} event.attributes.summary ${"%>"}
-							</a>
-					</div>
-				${"<%"} }); ${"%>"}
-			</div>
-		${"<%"} }); ${"%>"}
-		</div>
-	${"<%"} } ${"%>"}
-
-</script>
-
-<script type="text/template" id="event-detail-template">
-	<!-- Event title -->
-	<h2>${"<%="} event.summary ${"%>"}</h2>
-
-	<!-- Event time -->
-	<div class="event-detail-date">
-		<h3>Date:</h3>
-		<p>
-			${"<%"} if (event.multiDay) { ${"%>"}
-				${"<%="} event.startTime ${"%>"} ${"<%="} event.startDate ${"%>"} - ${"<%="} event.endTime ${"%>"} ${"<%="} event.endDate ${"%>"}
-			${"<%"} } else if (event.allDay) { ${"%>"}
-				<spring:message code='all.day' /> ${"<%="} event.startDate ${"%>"}
-			${"<%"} } else if (event.endTime && (event.endTime != event.startTime || event.startDate  != event.endDate ) ) { ${"%>"}
-				${"<%="} event.startTime ${"%>"} ${"<%="} event.endTime ${"%>"} ${"<%="} event.startDate ${"%>"}
-			${"<%"} } else { ${"%>"}
-				${"<%="} event.startTime ${"%>"} ${"<%="} event.startDate ${"%>"}
-			${"<%"} } ${"%>"}
-
-		</p>
-	</div>
-
-	${"<%"} if (event.location) { ${"%>"}
-		<div>
-			<h3>Location:</h3>
-			<p>${"<%="} event.location ${"%>"}</p>
-		</div>
-	${"<%"} } ${"%>"}
-
-	${"<%"} if (event.description) { ${"%>"}
-		<div>
-			<h3>Description:</h3>
-			<p>${"<%="} event.description ${"%>"}</p>
-		</div>
-	${"<%"} } ${"%>"}
-
-	${"<%"} if (event.link) { ${"%>"}
-		<div>
-			<h3>Link:</h3>
-			<p>
-				<a href="${"<%="} event.link ${"%>"}" target="_blank">${"<%="} event.link ${"%>"}</a>
-			</p>
-		</div>
-	${"<%"} } ${"%>"}
-
-</script>
-
-<script type="text/javascript"><rs:compressJs>
-	${n}.jQuery(function() {
-		var $ = ${n}.jQuery;
-		var _ = ${n}._;
-		var Backbone = ${n}.Backbone;
-		var upcal = ${n}.upcal;
-
-		var ListView = upcal.EventListView.extend({
-			el: "#${n}container .upcal-event-view",
-			template: _.template($("#event-list-template").html())
-		});
-
-		var DetailView = upcal.EventDetailView.extend({
-			el: "#${n}container .upcal-event-details",
-			template: _.template($("#event-detail-template").html())
-		});
-
-		var view = new upcal.CalendarView({
-			container: "#${n}container",
-			listView: new ListView(),
-			detailView: new DetailView(),
-			eventsUrl: '<portlet:resourceURL id="START-DAYS-REFRESH"/>',
-			startDate: '<fmt:formatDate value="${model.startDate}" type="date" pattern="MM/dd/yyyy" timeZone="${ model.timezone }"/>',
-			days: "${ model.days }"
-		});
-		view.getEvents();
-
-	});
->>>>>>> 36557143
 </rs:compressJs></script>