<%@ taglib prefix="c" uri="http://java.sun.com/jsp/jstl/core" %>
<%--

	Licensed to Jasig under one or more contributor license
	agreements. See the NOTICE file distributed with this work
	for additional information regarding copyright ownership.
	Jasig licenses this file to you under the Apache License,
	Version 2.0 (the "License"); you may not use this file
	except in compliance with the License. You may obtain a
	copy of the License at:

	http://www.apache.org/licenses/LICENSE-2.0

	Unless required by applicable law or agreed to in writing,
	software distributed under the License is distributed on
	an "AS IS" BASIS, WITHOUT WARRANTIES OR CONDITIONS OF ANY
	KIND, either express or implied. See the License for the
	specific language governing permissions and limitations
	under the License.

--%>

<jsp:directive.include file="/WEB-INF/jsp/include.jsp"/>
<jsp:directive.include file="/WEB-INF/jsp/css.jsp"/>
<c:set var="n"><portlet:namespace/></c:set>

<portlet:actionURL var="showDatePickerURL" escapeXml="false"><portlet:param name='action' value='showDatePicker'/><portlet:param name='show' value='true'/></portlet:actionURL>
<portlet:actionURL var="hideDatePickerURL" escapeXml="false"><portlet:param name='action' value='showDatePicker'/><portlet:param name='show' value='false'/></portlet:actionURL>

<jsp:directive.include file="/WEB-INF/jsp/scripts.jsp"/>

<div id="${n}container" class="${n}upcal-miniview">
<<<<<<< HEAD
    <div class="container-fluid bootstrap-styles upcal-events">
        <div class="upcal-event-view">
            <div class="row">
                <div class="col-md-12">
                    <!-- Range Selector -->
                    <div id="${n}calendarRangeSelector" class="row upcal-range">
                        <div class="col-md-6">
                            <h5><spring:message code="view"/></h5>
                            <div class="btn-group">
                                <button days="1" href="javascript:;" class="btn btn-default upcal-range-day">
                                    <spring:message code="day"/>
                                </button>
                                <button days="7" href="javascript:;" class="btn btn-default upcal-range-day active">
                                    <spring:message code="week"/>
                                </button>
                                <button days="31" href="javascript:;" class="btn btn-default upcal-range-day">
                                    <spring:message code="month"/>
                                </button>
                            </div>
                        </div>
                        <div class="col-md-6">
                            <h5 class="text-right"><spring:message code="date.picker"/></h5>
                            <div class="btn-group pull-right">
                                <button type="button" show="true" href="javascript:;" id="${n}showDatePicker" class="btn btn-default upcal-range-datepicker">
                                    <spring:message code="show"/>
                                </button>
                                <button type="button" show="false" href="javascript:;" id="${n}hideDatePicker" class="btn btn-default upcal-range-datepicker">
                                    <spring:message code="hide"/>
                                </button>
                            </div>
                        </div>
                    </div>
                </div>
            </div>
            <div class="row">
                <div class="col-md-12">
                    <!-- Mini-Calendar (jQuery UI) -->
                    <div class="upcal-inline-calendar"></div>
                </div>
            </div>
            <div class="row">
                <div class="col-md-12">
                    <!-- Calendar Events List -->
                    <div class="upcal-loading-message">
                        <p class="text-center"><i class="fa fa-spinner fa-spin"></i> <spring:message code="loading"/></p>
                    </div>

                    <div class="alert alert-danger" style="display:none"></div>

                    <div class="upcal-event-list" style="display:none"></div>
                </div>
            </div>
            <div class="row">
                <!-- View Links -->
                <div class="col-md-12 upcal-view-links">
                    <a id="${n}viewMoreEventsLink" class="btn btn-link pull-right"
                            href="<portlet:renderURL windowState="maximized"/>"
                            title="<spring:message code="view.more.events"/>">
                        <spring:message code="view.more.events"/> <i class="fa fa-arrow-right"></i>
                    </a>
                    
                    <a id="${n}returnToCalendarLink" class="btn btn-link" href="javascript:;"
                            style="display:none" title="<spring:message code="return.to.calendar"/>">
                        <spring:message code="return.to.calendar"/> <i class="fa fa-calendar"></i>
                    </a>
                </div>
            </div>
        </div>

        <div class="upcal-event-details" style="display:none">

            <div class="row upcal-event-detail"></div>

            <div class="row utilities upcal-list-link">
                <div class="col-md-12">
                    <a class="upcal-view-return" href="javascript:;"
                            title="<spring:message code="return.to.calendar"/>" data-role="button">
                        <i class="fa fa-arrow-left"></i> <spring:message code="return.to.calendar"/>
                    </a>
                </div>
            </div>

        </div>
    </div>
=======
	<div class="upcal-events">
		<div class="upcal-event-view">
			<div class="row-fluid">
				<div class="span4">
					<!-- Range Selector -->
					<div id="${n}calendarRangeSelector" class="upcal-range">
						<h3><spring:message code="view"/></h3>
						<span class="upcal-range-day" days="1">
							<a days="1" href="javascript:;" class="${ model.days == 1 ? "selected-range" : "" }">
								<spring:message code="day"/>
							</a>
						</span>
						<span class="upcal-pipe">|</span>
						<span class="upcal-range-day" days="7">
							<a days="7" href="javascript:;" class="${ model.days == 7 ? "selected-range" : "" }">
								<spring:message code="week"/>
							</a>
						</span>
						<span class="upcal-pipe">|</span>
						<span class="upcal-range-day" days="31">
							<a days="31" href="javascript:;" class="${ model.days == 31 ? "selected-range" : "" }">
								<spring:message code="month"/>
							</a>
						</span>
						<span class="upcal-pipe">&nbsp;&nbsp;&nbsp;</span>
						<h3><spring:message code="date.picker"/></h3>
						<span class="upcal-range-datepicker">
							<a show="true" href="javascript:;" id="${n}showDatePicker" class="${model.showDatePicker == 'true' ? 'selected-range' : '' }">
								<spring:message code="show"/>
							</a>
						</span>
						<span class="upcal-pipe">|</span>
						<span class="upcal-range-datepicker">
							<a show="false" href="javascript:;" id="${n}hideDatePicker" class="${model.showDatePicker == 'false' ? 'selected-range' : '' }">
								<spring:message code="hide"/>
							</a>
						</span>
					</div>
					<!-- Mini-Calendar (jQuery UI) -->
					<div class="upcal-inline-calendar"></div>
				</div>
				<div class="span8">
					<!-- Calendar Events List -->
					<div class="upcal-loading-message portlet-msg-info portlet-msg info">
						<p><spring:message code="loading"/></p>
					</div>

					<div class="upcal-event-errors portlet-msg-error" style="display:none"></div>

					<div class="upcal-event-list" style="display:none"></div>
				</div>
			</div>
			<div class="row-fluid">
				<!-- View Links -->
				<div class="upcal-view-links span12">
					<a id="${n}viewMoreEventsLink" class="upcal-view-more"
							href="<portlet:renderURL windowState="maximized"/>"
							title="<spring:message code="view.more.events"/>">
						<spring:message code="view.more.events"/>
					</a>

					<a id="${n}returnToCalendarLink" class="upcal-view-links" href="javascript:;"
							style="display:none" title="<spring:message code="return.to.calendar"/>">
						<spring:message code="return.to.calendar"/>
					</a>
				</div>
			</div>
		</div>

		<div class="upcal-event-details" style="display:none">

			<div class="upcal-event-detail">
			</div>

			<div class="utilities upcal-list-link">
				<a class="upcal-view-return" href="javascript:;"
						title="<spring:message code="return.to.calendar"/>" data-role="button">
					<spring:message code="return.to.calendar"/>
				</a>
			</div>

		</div>
	</div>
>>>>>>> 36557143
</div>

<!-- Templates -->

<script type="text/template" id="event-list-template">
<<<<<<< HEAD

    ${"<%"} if (_(days).size() === 0) { ${"%>"}
        <div class="row">
            <div class="col-md-12 events-alert">
                <div class="alert alert-warning">
                    <h4><i class="fa fa-exclamation-circle"></i> <spring:message code="no.events"/></h4>
                </div>
            </div>
        </div>
    ${"<%"} } else { ${"%>"}
        ${"<%"} _(days).each(function(day) { ${"%>"}
            <div class="row day">
                <div class="col-md-12">
                    <h4>${"<%="} day.displayName ${"%>"}</h4>
                    ${"<%"} day.events.each(function(event) { ${"%>"}
                        <div class="upcal-event-wrapper">
                            <div class="upcal-event upcal-color-${"<%="} event.attributes.colorIndex ${"%>"}">
                                <div class="upcal-event-cal">
                                    <span></span>
                                </div>
                                <span><strong>
                                    ${"<%"} if (event.attributes.allDay) { ${"%>"}
                                        <spring:message code="all.day"/>
                                    ${"<%"} } else if (event.attributes.multiDay) { ${"%>"}
                                        ${"<%="} event.attributes.dateStartTime ${"%>"} - ${"<%="} event.attributes.dateEndTime ${"%>"}
                                    ${"<%"} } else if (event.attributes.endTime && (event.attributes.endTime != event.attributes.startTime || event.attributes.startDate  != event.attributes.endDate ) ) { ${"%>"}
                                        ${"<%="} event.attributes.startTime ${"%>"} - ${"<%="} event.attributes.endTime ${"%>"}
                                    ${"<%"} } else { ${"%>"}
                                        ${"<%="} event.attributes.startTime ${"%>"}
                                    ${"<%"} } ${"%>"}
                                </span></strong>
                                <h5 class="upcal-event-title"><a href="javascript:;">${"<%="} event.attributes.summary ${"%>"}</a></h5>
                            </div>
                        </div>
                    ${"<%"} }); ${"%>"}
                </div>
            </div>
        ${"<%"} }); ${"%>"}
    ${"<%"} } ${"%>"}
    
</script>

<script type="text/template" id="event-detail-template">
    <!-- Event title -->
    <h4>${"<%="} event.summary ${"%>"}</h4>
    <!-- Event time -->
    <div class="row event-detail-date">
        <div class="col-md-12">
            <div class="upcal-event-wrapper">
                <span><strong>
                    ${"<%"} if (event.multiDay) { ${"%>"}
                    ${"<%="} event.startTime ${"%>"} ${"<%="} event.startDate ${"%>"} - ${"<%="} event.endTime ${"%>"} ${"<%="} event.endDate ${"%>"}
                    ${"<%"} } else if (event.allDay) { ${"%>"}
                    <spring:message code="all.day"/> ${"<%="} event.startDate ${"%>"}
                    ${"<%"} } else if (event.endTime && (event.endTime != event.startTime || event.startDate  != event.endDate ) ) { ${"%>"}
                    ${"<%="} event.startTime ${"%>"} ${"<%="} event.endTime ${"%>"} ${"<%="} event.startDate ${"%>"}
                    ${"<%"} } else { ${"%>"}
                    ${"<%="} event.startTime ${"%>"} ${"<%="} event.startDate ${"%>"}
                    ${"<%"} } ${"%>"}
                </span></strong>
            </div>
        </div>
    </div>
    
    ${"<%"} if (event.location) { ${"%>"}
    <div class="row">
        <div class="col-md-12">
            <h5><spring:message code="location"/>:</h5>
            <p>${"<%="} event.location ${"%>"}</p>
        </div>
    </div>
    ${"<%"} } ${"%>"}

    ${"<%"} if (event.description) { ${"%>"}
    <div class="row">
        <div class="col-md-12">
            <h5>Description:</h5>
            <p>${"<%="} event.description ${"%>"}</p>
        </div>
    </div>
    ${"<%"} } ${"%>"}

    ${"<%"} if (event.link) { ${"%>"}
    <div class="row">
        <div class="col-md-12">
            <h5>Link:</h5>
            <p><a href="${"<%="} event.link ${"%>"}" target="_blank">${"<%="} event.link ${"%>"}</a></p>
        </div>
    </div>
    ${"<%"} } ${"%>"}
=======
	${"<%"} if (_(days).length == 0) { ${"%>"}
		<div class="portlet-msg-info">
			<p>No events</p>
		</div>
	${"<%"} } else { ${"%>"}
		${"<%"} _(days).each(function(day) { ${"%>"}
			<div class="day">
				<h2>${"<%="} day.displayName ${"%>"}</h2>
				${"<%"} day.events.each(function(event) { ${"%>"}
					<div class="upcal-event-wrapper">
						<div class="upcal-event upcal-color-${"<%="} event.attributes.colorIndex ${"%>"}">
							<div class="upcal-event-cal">
								<span></span>
							</div>
							<span class="upcal-event-time">
								${"<%"} if (event.attributes.allDay) { ${"%>"}
									<spring:message code='all.day' />
								${"<%"} } else if (event.attributes.multiDay) { ${"%>"}
									${"<%="} event.attributes.dateStartTime ${"%>"} - ${"<%="} event.attributes.dateEndTime ${"%>"}
								${"<%"} } else if (event.attributes.endTime && (event.attributes.endTime != event.attributes.startTime || event.attributes.startDate  != event.attributes.endDate ) ) { ${"%>"}
									${"<%="} event.attributes.startTime ${"%>"} - ${"<%="} event.attributes.endTime ${"%>"}
								${"<%"} } else { ${"%>"}
									${"<%="} event.attributes.startTime ${"%>"}
								${"<%"} } ${"%>"}
							</span>

							<h3 class="upcal-event-title"><a href="javascript:;">
								${"<%="} event.attributes.summary ${"%>"}
							</a></h3>
					</div>
				${"<%"} }); ${"%>"}
			</div>
		${"<%"} }); ${"%>"}
		</div>
	${"<%"} } ${"%>"}

</script>

<script type="text/template" id="event-detail-template">
	<!-- Event title -->
	<h2>${"<%="} event.summary ${"%>"}</h2>

	<!-- Event time -->
	<div class="event-detail-date">
		<h3>Date:</h3>
		<p>
			${"<%"} if (event.multiDay) { ${"%>"}
				${"<%="} event.startTime ${"%>"} ${"<%="} event.startDate ${"%>"} - ${"<%="} event.endTime ${"%>"} ${"<%="} event.endDate ${"%>"}
			${"<%"} } else if (event.allDay) { ${"%>"}
				<spring:message code='all.day' /> ${"<%="} event.startDate ${"%>"}
			${"<%"} } else if (event.endTime && (event.endTime != event.startTime || event.startDate  != event.endDate ) ) { ${"%>"}
				${"<%="} event.startTime ${"%>"} ${"<%="} event.endTime ${"%>"} ${"<%="} event.startDate ${"%>"}
			${"<%"} } else { ${"%>"}
				${"<%="} event.startTime ${"%>"} ${"<%="} event.startDate ${"%>"}
			${"<%"} } ${"%>"}

		</p>
	</div>

	${"<%"} if (event.location) { ${"%>"}
		<div>
			<h3>Location:</h3>
			<p>${"<%="} event.location ${"%>"}</p>
		</div>
	${"<%"} } ${"%>"}

	${"<%"} if (event.description) { ${"%>"}
		<div>
			<h3>Description:</h3>
			<p>${"<%="} event.description ${"%>"}</p>
		</div>
	${"<%"} } ${"%>"}

	${"<%"} if (event.link) { ${"%>"}
		<div>
			<h3>Link:</h3>
			<p>
				<a href="${"<%="} event.link ${"%>"}" target="_blank">${"<%="} event.link ${"%>"}</a>
			</p>
		</div>
	${"<%"} } ${"%>"}
>>>>>>> 36557143

</script>

<script type="text/javascript"><rs:compressJs>
<<<<<<< HEAD
    ${n}.jQuery(function() {
        var $ = ${n}.jQuery;
        var _ = ${n}._;
        var Backbone = ${n}.Backbone;
        var upcal = ${n}.upcal;
        
        var ListView = upcal.EventListView.extend({
            el: "#${n}container .upcal-event-view",
            template: _.template($("#event-list-template").html())
        });

        var DetailView = upcal.EventDetailView.extend({
            el: "#${n}container .upcal-event-details",
            template: _.template($("#event-detail-template").html())
        });
        
        var view = new upcal.CalendarView({
            container: "#${n}container",
            listView: new ListView(),
            detailView: new DetailView(),
            eventsUrl: '<portlet:resourceURL id="START-DAYS"/>',
            startDate: '<fmt:formatDate value="${model.startDate}" type="date" pattern="MM/dd/yyyy" timeZone="${ model.timezone }"/>', 
            days: "${ model.days }"
        });
        
        $("#${n}container .upcal-range-day").click(function () {
        	var link, days;
        	
        	link = $(this);
        	days = link.attr("days");

            $("#${n}container .upcal-range-day").removeClass("active");
            link.addClass("active");
        	
        	view.set("days", $(this).attr("days"));
        	view.getEvents();
        });

        $("#${n}container .upcal-range-datepicker").click(function(event){
            var show = $(event.target).attr("show");
            showDatePicker(show);
            $.ajax({
                url: show == "true" ? "${showDatePickerURL}" : "${hideDatePickerURL}",
                success: function (data) {
                }
            });
        });

        var showDatePicker = function(show) {
            if(show == "true") {
                $('#${n}container .upcal-inline-calendar').show();
                $('#${n}showDatePicker').addClass('active');
                $('#${n}hideDatePicker').removeClass('active');
            } else {
                $('#${n}container .upcal-inline-calendar').hide();
                $('#${n}hideDatePicker').addClass('active');
                $('#${n}showDatePicker').removeClass('active');
            }
        };

        showDatePicker("${model.showDatePicker}");
        view.getEvents();
    });
=======
	${n}.jQuery(function() {
		var $ = ${n}.jQuery;
		var _ = ${n}._;
		var Backbone = ${n}.Backbone;
		var upcal = ${n}.upcal;

		var ListView = upcal.EventListView.extend({
			el: "#${n}container .upcal-event-view",
			template: _.template($("#event-list-template").html())
		});

		var DetailView = upcal.EventDetailView.extend({
			el: "#${n}container .upcal-event-details",
			template: _.template($("#event-detail-template").html())
		});

		var view = new upcal.CalendarView({
			container: "#${n}container",
			listView: new ListView(),
			detailView: new DetailView(),
			eventsUrl: '<portlet:resourceURL id="START-DAYS-REFRESH"/>',
			startDate: '<fmt:formatDate value="${model.startDate}" type="date" pattern="MM/dd/yyyy" timeZone="${ model.timezone }"/>',
			days: "${ model.days }"
		});

		$("#${n}container .upcal-range-day a").click(function () {
			var link, days;

			link = $(this);
			days = link.attr("days");

			$("#${n}container .upcal-range-day a").removeClass("selected-range");
			link.addClass("selected-range");

			view.set("days", $(this).attr("days"));
			view.getEvents();
		});

		$("#${n}container .upcal-range-datepicker a").click(function(event){
			var show = $(event.target).attr("show");
			showDatePicker(show);
			$.ajax({
				url: show == "true" ? "${showDatePickerURL}" : "${hideDatePickerURL}",
				success: function (data) {
				}
			});
		});

		var showDatePicker = function(show) {
			if(show == "true") {
				$('#${n}container .upcal-inline-calendar').show();
				$('#${n}showDatePicker').addClass('selected-range');
				$('#${n}hideDatePicker').removeClass('selected-range');
			} else {
				$('#${n}container .upcal-inline-calendar').hide();
				$('#${n}hideDatePicker').addClass('selected-range');
				$('#${n}showDatePicker').removeClass('selected-range');
			}
		};

		showDatePicker("${model.showDatePicker}");
		view.getEvents();
	});
>>>>>>> 36557143
</rs:compressJs></script><|MERGE_RESOLUTION|>--- conflicted
+++ resolved
@@ -1,22 +1,22 @@
 <%@ taglib prefix="c" uri="http://java.sun.com/jsp/jstl/core" %>
 <%--
 
-	Licensed to Jasig under one or more contributor license
-	agreements. See the NOTICE file distributed with this work
-	for additional information regarding copyright ownership.
-	Jasig licenses this file to you under the Apache License,
-	Version 2.0 (the "License"); you may not use this file
-	except in compliance with the License. You may obtain a
-	copy of the License at:
-
-	http://www.apache.org/licenses/LICENSE-2.0
-
-	Unless required by applicable law or agreed to in writing,
-	software distributed under the License is distributed on
-	an "AS IS" BASIS, WITHOUT WARRANTIES OR CONDITIONS OF ANY
-	KIND, either express or implied. See the License for the
-	specific language governing permissions and limitations
-	under the License.
+    Licensed to Jasig under one or more contributor license
+    agreements. See the NOTICE file distributed with this work
+    for additional information regarding copyright ownership.
+    Jasig licenses this file to you under the Apache License,
+    Version 2.0 (the "License"); you may not use this file
+    except in compliance with the License. You may obtain a
+    copy of the License at:
+
+    http://www.apache.org/licenses/LICENSE-2.0
+
+    Unless required by applicable law or agreed to in writing,
+    software distributed under the License is distributed on
+    an "AS IS" BASIS, WITHOUT WARRANTIES OR CONDITIONS OF ANY
+    KIND, either express or implied. See the License for the
+    specific language governing permissions and limitations
+    under the License.
 
 --%>
 
@@ -30,7 +30,6 @@
 <jsp:directive.include file="/WEB-INF/jsp/scripts.jsp"/>
 
 <div id="${n}container" class="${n}upcal-miniview">
-<<<<<<< HEAD
     <div class="container-fluid bootstrap-styles upcal-events">
         <div class="upcal-event-view">
             <div class="row">
@@ -87,13 +86,13 @@
                 <!-- View Links -->
                 <div class="col-md-12 upcal-view-links">
                     <a id="${n}viewMoreEventsLink" class="btn btn-link pull-right"
-                            href="<portlet:renderURL windowState="maximized"/>"
-                            title="<spring:message code="view.more.events"/>">
+                       href="<portlet:renderURL windowState="maximized"/>"
+                       title="<spring:message code="view.more.events"/>">
                         <spring:message code="view.more.events"/> <i class="fa fa-arrow-right"></i>
                     </a>
-                    
+
                     <a id="${n}returnToCalendarLink" class="btn btn-link" href="javascript:;"
-                            style="display:none" title="<spring:message code="return.to.calendar"/>">
+                       style="display:none" title="<spring:message code="return.to.calendar"/>">
                         <spring:message code="return.to.calendar"/> <i class="fa fa-calendar"></i>
                     </a>
                 </div>
@@ -107,7 +106,7 @@
             <div class="row utilities upcal-list-link">
                 <div class="col-md-12">
                     <a class="upcal-view-return" href="javascript:;"
-                            title="<spring:message code="return.to.calendar"/>" data-role="button">
+                       title="<spring:message code="return.to.calendar"/>" data-role="button">
                         <i class="fa fa-arrow-left"></i> <spring:message code="return.to.calendar"/>
                     </a>
                 </div>
@@ -115,137 +114,51 @@
 
         </div>
     </div>
-=======
-	<div class="upcal-events">
-		<div class="upcal-event-view">
-			<div class="row-fluid">
-				<div class="span4">
-					<!-- Range Selector -->
-					<div id="${n}calendarRangeSelector" class="upcal-range">
-						<h3><spring:message code="view"/></h3>
-						<span class="upcal-range-day" days="1">
-							<a days="1" href="javascript:;" class="${ model.days == 1 ? "selected-range" : "" }">
-								<spring:message code="day"/>
-							</a>
-						</span>
-						<span class="upcal-pipe">|</span>
-						<span class="upcal-range-day" days="7">
-							<a days="7" href="javascript:;" class="${ model.days == 7 ? "selected-range" : "" }">
-								<spring:message code="week"/>
-							</a>
-						</span>
-						<span class="upcal-pipe">|</span>
-						<span class="upcal-range-day" days="31">
-							<a days="31" href="javascript:;" class="${ model.days == 31 ? "selected-range" : "" }">
-								<spring:message code="month"/>
-							</a>
-						</span>
-						<span class="upcal-pipe">&nbsp;&nbsp;&nbsp;</span>
-						<h3><spring:message code="date.picker"/></h3>
-						<span class="upcal-range-datepicker">
-							<a show="true" href="javascript:;" id="${n}showDatePicker" class="${model.showDatePicker == 'true' ? 'selected-range' : '' }">
-								<spring:message code="show"/>
-							</a>
-						</span>
-						<span class="upcal-pipe">|</span>
-						<span class="upcal-range-datepicker">
-							<a show="false" href="javascript:;" id="${n}hideDatePicker" class="${model.showDatePicker == 'false' ? 'selected-range' : '' }">
-								<spring:message code="hide"/>
-							</a>
-						</span>
-					</div>
-					<!-- Mini-Calendar (jQuery UI) -->
-					<div class="upcal-inline-calendar"></div>
-				</div>
-				<div class="span8">
-					<!-- Calendar Events List -->
-					<div class="upcal-loading-message portlet-msg-info portlet-msg info">
-						<p><spring:message code="loading"/></p>
-					</div>
-
-					<div class="upcal-event-errors portlet-msg-error" style="display:none"></div>
-
-					<div class="upcal-event-list" style="display:none"></div>
-				</div>
-			</div>
-			<div class="row-fluid">
-				<!-- View Links -->
-				<div class="upcal-view-links span12">
-					<a id="${n}viewMoreEventsLink" class="upcal-view-more"
-							href="<portlet:renderURL windowState="maximized"/>"
-							title="<spring:message code="view.more.events"/>">
-						<spring:message code="view.more.events"/>
-					</a>
-
-					<a id="${n}returnToCalendarLink" class="upcal-view-links" href="javascript:;"
-							style="display:none" title="<spring:message code="return.to.calendar"/>">
-						<spring:message code="return.to.calendar"/>
-					</a>
-				</div>
-			</div>
-		</div>
-
-		<div class="upcal-event-details" style="display:none">
-
-			<div class="upcal-event-detail">
-			</div>
-
-			<div class="utilities upcal-list-link">
-				<a class="upcal-view-return" href="javascript:;"
-						title="<spring:message code="return.to.calendar"/>" data-role="button">
-					<spring:message code="return.to.calendar"/>
-				</a>
-			</div>
-
-		</div>
-	</div>
->>>>>>> 36557143
 </div>
 
 <!-- Templates -->
 
 <script type="text/template" id="event-list-template">
-<<<<<<< HEAD
 
     ${"<%"} if (_(days).size() === 0) { ${"%>"}
-        <div class="row">
-            <div class="col-md-12 events-alert">
-                <div class="alert alert-warning">
-                    <h4><i class="fa fa-exclamation-circle"></i> <spring:message code="no.events"/></h4>
-                </div>
-            </div>
-        </div>
+    <div class="row">
+        <div class="col-md-12 events-alert">
+            <div class="alert alert-warning">
+                <h4><i class="fa fa-exclamation-circle"></i> <spring:message code="no.events"/></h4>
+            </div>
+        </div>
+    </div>
     ${"<%"} } else { ${"%>"}
-        ${"<%"} _(days).each(function(day) { ${"%>"}
-            <div class="row day">
-                <div class="col-md-12">
-                    <h4>${"<%="} day.displayName ${"%>"}</h4>
-                    ${"<%"} day.events.each(function(event) { ${"%>"}
-                        <div class="upcal-event-wrapper">
-                            <div class="upcal-event upcal-color-${"<%="} event.attributes.colorIndex ${"%>"}">
-                                <div class="upcal-event-cal">
-                                    <span></span>
-                                </div>
+    ${"<%"} _(days).each(function(day) { ${"%>"}
+    <div class="row day">
+        <div class="col-md-12">
+            <h4>${"<%="} day.displayName ${"%>"}</h4>
+            ${"<%"} day.events.each(function(event) { ${"%>"}
+            <div class="upcal-event-wrapper">
+                <div class="upcal-event upcal-color-${"<%="} event.attributes.colorIndex ${"%>"}">
+                <div class="upcal-event-cal">
+                    <span></span>
+                </div>
                                 <span><strong>
                                     ${"<%"} if (event.attributes.allDay) { ${"%>"}
-                                        <spring:message code="all.day"/>
+                                    <spring:message code="all.day"/>
                                     ${"<%"} } else if (event.attributes.multiDay) { ${"%>"}
-                                        ${"<%="} event.attributes.dateStartTime ${"%>"} - ${"<%="} event.attributes.dateEndTime ${"%>"}
+                                    ${"<%="} event.attributes.dateStartTime ${"%>"} - ${"<%="} event.attributes.dateEndTime ${"%>"}
                                     ${"<%"} } else if (event.attributes.endTime && (event.attributes.endTime != event.attributes.startTime || event.attributes.startDate  != event.attributes.endDate ) ) { ${"%>"}
-                                        ${"<%="} event.attributes.startTime ${"%>"} - ${"<%="} event.attributes.endTime ${"%>"}
+                                    ${"<%="} event.attributes.startTime ${"%>"} - ${"<%="} event.attributes.endTime ${"%>"}
                                     ${"<%"} } else { ${"%>"}
-                                        ${"<%="} event.attributes.startTime ${"%>"}
+                                    ${"<%="} event.attributes.startTime ${"%>"}
                                     ${"<%"} } ${"%>"}
                                 </span></strong>
-                                <h5 class="upcal-event-title"><a href="javascript:;">${"<%="} event.attributes.summary ${"%>"}</a></h5>
-                            </div>
-                        </div>
-                    ${"<%"} }); ${"%>"}
-                </div>
-            </div>
+                <h5 class="upcal-event-title"><a href="javascript:;">${"<%="} event.attributes.summary ${"%>"}</a></h5>
+            </div>
+        </div>
         ${"<%"} }); ${"%>"}
-    ${"<%"} } ${"%>"}
-    
+    </div>
+    </div>
+    ${"<%"} }); ${"%>"}
+    ${"<%"} } ${"%>"}
+
 </script>
 
 <script type="text/template" id="event-detail-template">
@@ -269,7 +182,7 @@
             </div>
         </div>
     </div>
-    
+
     ${"<%"} if (event.location) { ${"%>"}
     <div class="row">
         <div class="col-md-12">
@@ -296,220 +209,71 @@
         </div>
     </div>
     ${"<%"} } ${"%>"}
-=======
-	${"<%"} if (_(days).length == 0) { ${"%>"}
-		<div class="portlet-msg-info">
-			<p>No events</p>
-		</div>
-	${"<%"} } else { ${"%>"}
-		${"<%"} _(days).each(function(day) { ${"%>"}
-			<div class="day">
-				<h2>${"<%="} day.displayName ${"%>"}</h2>
-				${"<%"} day.events.each(function(event) { ${"%>"}
-					<div class="upcal-event-wrapper">
-						<div class="upcal-event upcal-color-${"<%="} event.attributes.colorIndex ${"%>"}">
-							<div class="upcal-event-cal">
-								<span></span>
-							</div>
-							<span class="upcal-event-time">
-								${"<%"} if (event.attributes.allDay) { ${"%>"}
-									<spring:message code='all.day' />
-								${"<%"} } else if (event.attributes.multiDay) { ${"%>"}
-									${"<%="} event.attributes.dateStartTime ${"%>"} - ${"<%="} event.attributes.dateEndTime ${"%>"}
-								${"<%"} } else if (event.attributes.endTime && (event.attributes.endTime != event.attributes.startTime || event.attributes.startDate  != event.attributes.endDate ) ) { ${"%>"}
-									${"<%="} event.attributes.startTime ${"%>"} - ${"<%="} event.attributes.endTime ${"%>"}
-								${"<%"} } else { ${"%>"}
-									${"<%="} event.attributes.startTime ${"%>"}
-								${"<%"} } ${"%>"}
-							</span>
-
-							<h3 class="upcal-event-title"><a href="javascript:;">
-								${"<%="} event.attributes.summary ${"%>"}
-							</a></h3>
-					</div>
-				${"<%"} }); ${"%>"}
-			</div>
-		${"<%"} }); ${"%>"}
-		</div>
-	${"<%"} } ${"%>"}
 
 </script>
 
-<script type="text/template" id="event-detail-template">
-	<!-- Event title -->
-	<h2>${"<%="} event.summary ${"%>"}</h2>
-
-	<!-- Event time -->
-	<div class="event-detail-date">
-		<h3>Date:</h3>
-		<p>
-			${"<%"} if (event.multiDay) { ${"%>"}
-				${"<%="} event.startTime ${"%>"} ${"<%="} event.startDate ${"%>"} - ${"<%="} event.endTime ${"%>"} ${"<%="} event.endDate ${"%>"}
-			${"<%"} } else if (event.allDay) { ${"%>"}
-				<spring:message code='all.day' /> ${"<%="} event.startDate ${"%>"}
-			${"<%"} } else if (event.endTime && (event.endTime != event.startTime || event.startDate  != event.endDate ) ) { ${"%>"}
-				${"<%="} event.startTime ${"%>"} ${"<%="} event.endTime ${"%>"} ${"<%="} event.startDate ${"%>"}
-			${"<%"} } else { ${"%>"}
-				${"<%="} event.startTime ${"%>"} ${"<%="} event.startDate ${"%>"}
-			${"<%"} } ${"%>"}
-
-		</p>
-	</div>
-
-	${"<%"} if (event.location) { ${"%>"}
-		<div>
-			<h3>Location:</h3>
-			<p>${"<%="} event.location ${"%>"}</p>
-		</div>
-	${"<%"} } ${"%>"}
-
-	${"<%"} if (event.description) { ${"%>"}
-		<div>
-			<h3>Description:</h3>
-			<p>${"<%="} event.description ${"%>"}</p>
-		</div>
-	${"<%"} } ${"%>"}
-
-	${"<%"} if (event.link) { ${"%>"}
-		<div>
-			<h3>Link:</h3>
-			<p>
-				<a href="${"<%="} event.link ${"%>"}" target="_blank">${"<%="} event.link ${"%>"}</a>
-			</p>
-		</div>
-	${"<%"} } ${"%>"}
->>>>>>> 36557143
-
-</script>
-
 <script type="text/javascript"><rs:compressJs>
-<<<<<<< HEAD
-    ${n}.jQuery(function() {
-        var $ = ${n}.jQuery;
-        var _ = ${n}._;
-        var Backbone = ${n}.Backbone;
-        var upcal = ${n}.upcal;
-        
-        var ListView = upcal.EventListView.extend({
-            el: "#${n}container .upcal-event-view",
-            template: _.template($("#event-list-template").html())
+${n}.jQuery(function() {
+    var $ = ${n}.jQuery;
+    var _ = ${n}._;
+    var Backbone = ${n}.Backbone;
+    var upcal = ${n}.upcal;
+
+    var ListView = upcal.EventListView.extend({
+        el: "#${n}container .upcal-event-view",
+        template: _.template($("#event-list-template").html())
+    });
+
+    var DetailView = upcal.EventDetailView.extend({
+        el: "#${n}container .upcal-event-details",
+        template: _.template($("#event-detail-template").html())
+    });
+
+    var view = new upcal.CalendarView({
+        container: "#${n}container",
+        listView: new ListView(),
+        detailView: new DetailView(),
+        eventsUrl: '<portlet:resourceURL id="START-DAYS"/>',
+        startDate: '<fmt:formatDate value="${model.startDate}" type="date" pattern="MM/dd/yyyy" timeZone="${ model.timezone }"/>',
+        days: "${ model.days }"
+    });
+
+    $("#${n}container .upcal-range-day").click(function () {
+        var link, days;
+
+        link = $(this);
+        days = link.attr("days");
+
+        $("#${n}container .upcal-range-day").removeClass("active");
+        link.addClass("active");
+
+        view.set("days", $(this).attr("days"));
+        view.getEvents();
+    });
+
+    $("#${n}container .upcal-range-datepicker").click(function(event){
+        var show = $(event.target).attr("show");
+        showDatePicker(show);
+        $.ajax({
+            url: show == "true" ? "${showDatePickerURL}" : "${hideDatePickerURL}",
+            success: function (data) {
+            }
         });
-
-        var DetailView = upcal.EventDetailView.extend({
-            el: "#${n}container .upcal-event-details",
-            template: _.template($("#event-detail-template").html())
-        });
-        
-        var view = new upcal.CalendarView({
-            container: "#${n}container",
-            listView: new ListView(),
-            detailView: new DetailView(),
-            eventsUrl: '<portlet:resourceURL id="START-DAYS"/>',
-            startDate: '<fmt:formatDate value="${model.startDate}" type="date" pattern="MM/dd/yyyy" timeZone="${ model.timezone }"/>', 
-            days: "${ model.days }"
-        });
-        
-        $("#${n}container .upcal-range-day").click(function () {
-        	var link, days;
-        	
-        	link = $(this);
-        	days = link.attr("days");
-
-            $("#${n}container .upcal-range-day").removeClass("active");
-            link.addClass("active");
-        	
-        	view.set("days", $(this).attr("days"));
-        	view.getEvents();
-        });
-
-        $("#${n}container .upcal-range-datepicker").click(function(event){
-            var show = $(event.target).attr("show");
-            showDatePicker(show);
-            $.ajax({
-                url: show == "true" ? "${showDatePickerURL}" : "${hideDatePickerURL}",
-                success: function (data) {
-                }
-            });
-        });
-
-        var showDatePicker = function(show) {
-            if(show == "true") {
-                $('#${n}container .upcal-inline-calendar').show();
-                $('#${n}showDatePicker').addClass('active');
-                $('#${n}hideDatePicker').removeClass('active');
-            } else {
-                $('#${n}container .upcal-inline-calendar').hide();
-                $('#${n}hideDatePicker').addClass('active');
-                $('#${n}showDatePicker').removeClass('active');
-            }
-        };
-
-        showDatePicker("${model.showDatePicker}");
-        view.getEvents();
-    });
-=======
-	${n}.jQuery(function() {
-		var $ = ${n}.jQuery;
-		var _ = ${n}._;
-		var Backbone = ${n}.Backbone;
-		var upcal = ${n}.upcal;
-
-		var ListView = upcal.EventListView.extend({
-			el: "#${n}container .upcal-event-view",
-			template: _.template($("#event-list-template").html())
-		});
-
-		var DetailView = upcal.EventDetailView.extend({
-			el: "#${n}container .upcal-event-details",
-			template: _.template($("#event-detail-template").html())
-		});
-
-		var view = new upcal.CalendarView({
-			container: "#${n}container",
-			listView: new ListView(),
-			detailView: new DetailView(),
-			eventsUrl: '<portlet:resourceURL id="START-DAYS-REFRESH"/>',
-			startDate: '<fmt:formatDate value="${model.startDate}" type="date" pattern="MM/dd/yyyy" timeZone="${ model.timezone }"/>',
-			days: "${ model.days }"
-		});
-
-		$("#${n}container .upcal-range-day a").click(function () {
-			var link, days;
-
-			link = $(this);
-			days = link.attr("days");
-
-			$("#${n}container .upcal-range-day a").removeClass("selected-range");
-			link.addClass("selected-range");
-
-			view.set("days", $(this).attr("days"));
-			view.getEvents();
-		});
-
-		$("#${n}container .upcal-range-datepicker a").click(function(event){
-			var show = $(event.target).attr("show");
-			showDatePicker(show);
-			$.ajax({
-				url: show == "true" ? "${showDatePickerURL}" : "${hideDatePickerURL}",
-				success: function (data) {
-				}
-			});
-		});
-
-		var showDatePicker = function(show) {
-			if(show == "true") {
-				$('#${n}container .upcal-inline-calendar').show();
-				$('#${n}showDatePicker').addClass('selected-range');
-				$('#${n}hideDatePicker').removeClass('selected-range');
-			} else {
-				$('#${n}container .upcal-inline-calendar').hide();
-				$('#${n}hideDatePicker').addClass('selected-range');
-				$('#${n}showDatePicker').removeClass('selected-range');
-			}
-		};
-
-		showDatePicker("${model.showDatePicker}");
-		view.getEvents();
-	});
->>>>>>> 36557143
-</rs:compressJs></script>+    });
+
+    var showDatePicker = function(show) {
+        if(show == "true") {
+            $('#${n}container .upcal-inline-calendar').show();
+            $('#${n}showDatePicker').addClass('active');
+            $('#${n}hideDatePicker').removeClass('active');
+        } else {
+            $('#${n}container .upcal-inline-calendar').hide();
+            $('#${n}hideDatePicker').addClass('active');
+            $('#${n}showDatePicker').removeClass('active');
+        }
+    };
+
+    showDatePicker("${model.showDatePicker}");
+    view.getEvents();
+});
+    </rs:compressJs></script>