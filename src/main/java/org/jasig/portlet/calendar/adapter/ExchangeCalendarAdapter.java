/**
 * Licensed to Jasig under one or more contributor license
 * agreements. See the NOTICE file distributed with this work
 * for additional information regarding copyright ownership.
 * Jasig licenses this file to you under the Apache License,
 * Version 2.0 (the "License"); you may not use this file
 * except in compliance with the License. You may obtain a
 * copy of the License at:
 *
 * http://www.apache.org/licenses/LICENSE-2.0
 *
 * Unless required by applicable law or agreed to in writing,
 * software distributed under the License is distributed on
 * an "AS IS" BASIS, WITHOUT WARRANTIES OR CONDITIONS OF ANY
 * KIND, either express or implied. See the License for the
 * specific language governing permissions and limitations
 * under the License.
 */

package org.jasig.portlet.calendar.adapter;

import java.util.Calendar;
import java.util.HashSet;
import java.util.List;
import java.util.Locale;
import java.util.Map;
import java.util.Set;

import javax.portlet.PortletRequest;
import javax.xml.datatype.DatatypeConfigurationException;
import javax.xml.datatype.DatatypeFactory;
import javax.xml.datatype.XMLGregorianCalendar;

import com.microsoft.exchange.messages.FreeBusyResponseType;
import com.microsoft.exchange.messages.GetUserAvailabilityRequest;
import com.microsoft.exchange.messages.GetUserAvailabilityResponse;
import com.microsoft.exchange.types.ArrayOfCalendarEvent;
import com.microsoft.exchange.types.ArrayOfMailboxData;
import com.microsoft.exchange.types.DayOfWeekType;
import com.microsoft.exchange.types.Duration;
import com.microsoft.exchange.types.FreeBusyViewOptions;
import com.microsoft.exchange.types.Mailbox;
import com.microsoft.exchange.types.MailboxData;
import com.microsoft.exchange.types.MeetingAttendeeType;
import com.microsoft.exchange.types.SerializableTimeZoneTime;
import com.microsoft.exchange.types.TimeZone;
import net.fortuna.ical4j.model.PropertyList;
import net.fortuna.ical4j.model.component.VEvent;
import net.fortuna.ical4j.model.property.DtEnd;
import net.fortuna.ical4j.model.property.DtStamp;
import net.fortuna.ical4j.model.property.DtStart;
import net.fortuna.ical4j.model.property.Location;
import net.fortuna.ical4j.model.property.Summary;
import net.fortuna.ical4j.model.property.Uid;
import net.sf.ehcache.Cache;
import net.sf.ehcache.Element;
import org.apache.commons.lang.StringUtils;
import org.apache.commons.logging.Log;
import org.apache.commons.logging.LogFactory;
import org.jasig.portlet.calendar.CalendarConfiguration;
import org.jasig.portlet.calendar.adapter.exchange.ExchangeWebServiceCallBack;
import org.jasig.portlet.calendar.caching.ICacheKeyGenerator;
import org.joda.time.DateTime;
import org.joda.time.Interval;
import org.springframework.beans.factory.annotation.Value;
import org.springframework.ws.client.core.WebServiceMessageCallback;
import org.springframework.ws.client.core.WebServiceOperations;

/**
 * Queries Exchange Web Services API for calendar events.
 * 
 * @author Jen Bourey, jbourey@unicon.net
 * @version $Revision$
 */
public class ExchangeCalendarAdapter extends AbstractCalendarAdapter implements ICalendarAdapter {
    private String localDomainName;
    public void setLocalDomainName(String localDomainName) {
		this.localDomainName = localDomainName;
	}

	protected final static String AVAILABILITY_SOAP_ACTION = "http://schemas.microsoft.com/exchange/services/2006/messages/GetUserAvailability";
    protected final static String UTC = "UTC";
    
    protected final Log log = LogFactory.getLog(getClass());
    
    private WebServiceOperations webServiceOperations;
    
    public void setWebServiceOperations(WebServiceOperations webServiceOperations) {
        this.webServiceOperations = webServiceOperations;
    }

    private Cache cache;

    public void setCache(Cache cache) {
        this.cache = cache;
    }

    private ICacheKeyGenerator cacheKeyGenerator;

    public void setCacheKeyGenerator(ICacheKeyGenerator cacheKeyGenerator) {
        this.cacheKeyGenerator = cacheKeyGenerator;
    }

    private String cacheKeyPrefix = "exchange";

    public void setCacheKeyPrefix(String cacheKeyPrefix) {
        this.cacheKeyPrefix = cacheKeyPrefix;
    }
    
    private String emailAttribute = "mail";
    private String userNameAttribute="uid";
    
    public void setEmailAttribute(String emailAttribute) {
        this.emailAttribute = emailAttribute;
    }
    
<<<<<<< HEAD
    private String requestServerVersion = "Exchange2007_SP1";  // default
=======
    private String requestServerVersion = "Exchange2010_SP1";  // see configuration.properties which sets this value
>>>>>>> 786f393c
    
    public void setRequestServerVersion(final String requestServerVersion) {
        this.requestServerVersion = requestServerVersion;
    }

    /*
     * (non-Javadoc)
     * @see org.jasig.portlet.calendar.adapter.ICalendarAdapter#getEvents(org.jasig.portlet.calendar.CalendarConfiguration, net.fortuna.ical4j.model.Period, javax.portlet.PortletRequest)
     */
    public CalendarEventSet getEvents(CalendarConfiguration calendarConfiguration,
            Interval interval, PortletRequest request) throws CalendarException {
        
        // try to get the cached calendar
        
        @SuppressWarnings("unchecked")
        Map<String, String> userInfo = (Map<String, String>) request.getAttribute(PortletRequest.USER_INFO);
        String username = userInfo.get(this.userNameAttribute);// guaranteed unique as it is the UNN from single sign on
        String impersonationID =  username +"@"+ localDomainName;
        String key = cacheKeyGenerator.getKey(calendarConfiguration, interval, request, cacheKeyPrefix.concat(".").concat(username));
        Element cachedElement = this.cache.get(key);
        CalendarEventSet eventSet;
        if (cachedElement == null) {
            log.debug("Retreiving exchange events for account " + username);
            Set<VEvent> events = retrieveExchangeEvents(calendarConfiguration, interval, impersonationID,username);
            log.debug("Exchange adapter found " + events.size() + " events");

            // save the calendar event set to the cache
            eventSet = insertCalendarEventSetIntoCache(this.cache, key, events);
        } else {
            eventSet = (CalendarEventSet) cachedElement.getValue();
        }
        
        return eventSet;
    }

    /**
     * Retrieve a set of CalendarEvents from the Exchange server for the specified
     * period and email address.
     * 
     * @param calendar
     * @param interval
     * @param emailAddress
     * @param username 
     * @return
     * @throws CalendarException
     */
    public Set<VEvent> retrieveExchangeEvents(CalendarConfiguration calendar,
            Interval interval, String emailAddress, final String username) throws CalendarException {

        if (log.isDebugEnabled()) {
            log.debug("Retrieving exchange events for period: " + interval);
        }
        Set<VEvent> events = new HashSet<VEvent>();
        
        try {
            
            // construct the SOAP request object to use
            GetUserAvailabilityRequest soapRequest = getAvailabilityRequest(interval, emailAddress);
            final WebServiceMessageCallback customCallback = new ExchangeWebServiceCallBack(username,AVAILABILITY_SOAP_ACTION,requestServerVersion,localDomainName);
            // use the request to retrieve data from the Exchange server
            GetUserAvailabilityResponse response = (GetUserAvailabilityResponse) webServiceOperations
                    .marshalSendAndReceive(soapRequest, customCallback);
            
            // for each FreeBusy response, parse the list of events
            for (FreeBusyResponseType freeBusy : response
                    .getFreeBusyResponseArray().getFreeBusyResponses()) {
                
                ArrayOfCalendarEvent eventArray = freeBusy.getFreeBusyView().getCalendarEventArray();
                if (eventArray != null && eventArray.getCalendarEvents() != null) {
                    List<com.microsoft.exchange.types.CalendarEvent> msEvents = eventArray.getCalendarEvents();
                    for (com.microsoft.exchange.types.CalendarEvent msEvent : msEvents) {
                        // add the new event to the list
                        VEvent event = getInternalEvent(calendar.getId(), msEvent);
                        events.add(event);
                    }
                }
            }
            
        } catch (DatatypeConfigurationException e) {
            throw new CalendarException(e);
        }
        return events;
    }

    public String getLink(CalendarConfiguration calendar, Interval interval,
            PortletRequest request) throws CalendarLinkException {
        // TODO Auto-generated method stub
        return "";
    }
    
    protected GetUserAvailabilityRequest getAvailabilityRequest(Interval interval, String emailAddress) throws DatatypeConfigurationException {

        // construct the SOAP request object to use
        GetUserAvailabilityRequest soapRequest = new GetUserAvailabilityRequest();

        // create an array of mailbox data representing the current user
        ArrayOfMailboxData mailboxes = new ArrayOfMailboxData();
        MailboxData mailbox = new MailboxData();
        Mailbox address = new Mailbox();
        address.setAddress(emailAddress);
        address.setName("");
        mailbox.setAttendeeType(MeetingAttendeeType.REQUIRED);
        mailbox.setExcludeConflicts(false);
        mailbox.setEmail(address);            
        mailboxes.getMailboxDatas().add(mailbox);
        soapRequest.setMailboxDataArray(mailboxes);

        // create a FreeBusyViewOptions representing the specified period
        FreeBusyViewOptions view = new FreeBusyViewOptions();
        view.setMergedFreeBusyIntervalInMinutes(60);
        view.getRequestedView().add("DetailedMerged");
        
        Duration dur = new Duration();
        
        XMLGregorianCalendar start = getXmlDate(interval.getStart()); 
        XMLGregorianCalendar end = getXmlDate(interval.getEnd()); 
        dur.setEndTime(end);
        dur.setStartTime(start);
        
        view.setTimeWindow(dur);
        soapRequest.setFreeBusyViewOptions(view);
        
        // set the bias to the start time's timezone offset (in minutes 
        // rather than milliseconds)
        TimeZone tz = new TimeZone();
        java.util.TimeZone tZone = java.util.TimeZone.getTimeZone(UTC);
        tz.setBias(tZone.getRawOffset() / 1000 / 60 );
        
        // TODO: time zone standard vs. daylight info is temporarily hard-coded
        SerializableTimeZoneTime standard = new SerializableTimeZoneTime();
        standard.setBias(0);            
        standard.setDayOfWeek(DayOfWeekType.SUNDAY);
        standard.setDayOrder((short)1);
        standard.setMonth((short)11);
        standard.setTime("02:00:00");
        SerializableTimeZoneTime daylight = new SerializableTimeZoneTime();
        daylight.setBias(0);
        daylight.setDayOfWeek(DayOfWeekType.SUNDAY);
        daylight.setDayOrder((short)1);
        daylight.setMonth((short)3);
        daylight.setTime("02:00:00");
        tz.setStandardTime(standard);
        tz.setDaylightTime(daylight);
        
        soapRequest.setTimeZone(tz);
        
        return soapRequest;
    }
    
    /**
     * Return an internal API CalendarEvent for an Microsoft CalendarEvent object.
     * 
     * @param calendarId
     * @param msEvent
     * @return
     * @throws DatatypeConfigurationException 
     */
    protected VEvent getInternalEvent(long calendarId, com.microsoft.exchange.types.CalendarEvent msEvent) throws DatatypeConfigurationException {
        DatatypeFactory factory = DatatypeFactory.newInstance();

        // create a new UTC-based DateTime to represent the event start time
        net.fortuna.ical4j.model.DateTime eventStart = new net.fortuna.ical4j.model.DateTime();
        eventStart.setUtc(true);
        Calendar startCal = msEvent.getStartTime().toGregorianCalendar(
                java.util.TimeZone.getTimeZone(UTC), Locale.getDefault(),
                factory.newXMLGregorianCalendar());
        eventStart.setTime(startCal.getTimeInMillis());

        // create a new UTC-based DateTime to represent the event ent time
        net.fortuna.ical4j.model.DateTime eventEnd = new net.fortuna.ical4j.model.DateTime();
        eventEnd.setUtc(true);
        Calendar endCal = msEvent.getEndTime().toGregorianCalendar(
                java.util.TimeZone.getTimeZone(UTC), Locale.getDefault(),
                factory.newXMLGregorianCalendar());
        eventEnd.setTime(endCal.getTimeInMillis());

        // create a property list representing the new event
        PropertyList newprops = new PropertyList();
        newprops.add(new Uid(msEvent.getCalendarEventDetails().getID()));
        newprops.add(new DtStamp());
        
        newprops.add(new DtStart(eventStart));
        newprops.add(new DtEnd(eventEnd));
        newprops.add(new Summary(msEvent.getCalendarEventDetails().getSubject()));
        if (StringUtils.isNotBlank(msEvent.getCalendarEventDetails().getLocation())) {
            newprops.add(new Location(msEvent.getCalendarEventDetails().getLocation()));
        }
        
        VEvent event = new VEvent(newprops);
        return event;
        
    }

    /**
     * Get an XMLGregorianCalendar for the specified date.
     * 
     * @param date
     * @return
     * @throws DatatypeConfigurationException
     */
    protected XMLGregorianCalendar getXmlDate(DateTime date) throws DatatypeConfigurationException {
        // construct an XMLGregorianCalendar
        DatatypeFactory datatypeFactory = DatatypeFactory.newInstance();
        XMLGregorianCalendar start = datatypeFactory.newXMLGregorianCalendar(); 
        start.setYear(date.getYear());
        start.setMonth(date.getMonthOfYear());
        start.setTime(date.getHourOfDay(), date.getMinuteOfHour(),
                date.getSecondOfMinute(), date.getMillisOfSecond());
        start.setDay(date.getDayOfMonth());
        return start;
    }
    
}<|MERGE_RESOLUTION|>--- conflicted
+++ resolved
@@ -57,36 +57,38 @@
 import org.apache.commons.lang.StringUtils;
 import org.apache.commons.logging.Log;
 import org.apache.commons.logging.LogFactory;
+import org.apache.ws.security.util.StringUtil;
 import org.jasig.portlet.calendar.CalendarConfiguration;
 import org.jasig.portlet.calendar.adapter.exchange.ExchangeWebServiceCallBack;
+import org.jasig.portlet.calendar.caching.DefaultCacheKeyGeneratorImpl;
 import org.jasig.portlet.calendar.caching.ICacheKeyGenerator;
 import org.joda.time.DateTime;
 import org.joda.time.Interval;
-import org.springframework.beans.factory.annotation.Value;
 import org.springframework.ws.client.core.WebServiceMessageCallback;
 import org.springframework.ws.client.core.WebServiceOperations;
 
 /**
  * Queries Exchange Web Services API for calendar events.
- * 
+ *
  * @author Jen Bourey, jbourey@unicon.net
  * @version $Revision$
  */
 public class ExchangeCalendarAdapter extends AbstractCalendarAdapter implements ICalendarAdapter {
+
+    protected final static String AVAILABILITY_SOAP_ACTION = "http://schemas.microsoft.com/exchange/services/2006/messages/GetUserAvailability";
+    protected final static String UTC = "UTC";
+
+    protected final Log log = LogFactory.getLog(getClass());
+
+    private WebServiceOperations webServiceOperations;
+
+    public void setWebServiceOperations(WebServiceOperations webServiceOperations) {
+        this.webServiceOperations = webServiceOperations;
+    }
+
     private String localDomainName;
     public void setLocalDomainName(String localDomainName) {
-		this.localDomainName = localDomainName;
-	}
-
-	protected final static String AVAILABILITY_SOAP_ACTION = "http://schemas.microsoft.com/exchange/services/2006/messages/GetUserAvailability";
-    protected final static String UTC = "UTC";
-    
-    protected final Log log = LogFactory.getLog(getClass());
-    
-    private WebServiceOperations webServiceOperations;
-    
-    public void setWebServiceOperations(WebServiceOperations webServiceOperations) {
-        this.webServiceOperations = webServiceOperations;
+        this.localDomainName = localDomainName;
     }
 
     private Cache cache;
@@ -95,7 +97,7 @@
         this.cache = cache;
     }
 
-    private ICacheKeyGenerator cacheKeyGenerator;
+    private ICacheKeyGenerator cacheKeyGenerator = new DefaultCacheKeyGeneratorImpl();
 
     public void setCacheKeyGenerator(ICacheKeyGenerator cacheKeyGenerator) {
         this.cacheKeyGenerator = cacheKeyGenerator;
@@ -106,20 +108,16 @@
     public void setCacheKeyPrefix(String cacheKeyPrefix) {
         this.cacheKeyPrefix = cacheKeyPrefix;
     }
-    
+
     private String emailAttribute = "mail";
     private String userNameAttribute="uid";
-    
+
     public void setEmailAttribute(String emailAttribute) {
         this.emailAttribute = emailAttribute;
     }
-    
-<<<<<<< HEAD
-    private String requestServerVersion = "Exchange2007_SP1";  // default
-=======
-    private String requestServerVersion = "Exchange2010_SP1";  // see configuration.properties which sets this value
->>>>>>> 786f393c
-    
+
+    private String requestServerVersion = "Exchange2007_SP1";  // see configuration.properties which sets this value
+
     public void setRequestServerVersion(final String requestServerVersion) {
         this.requestServerVersion = requestServerVersion;
     }
@@ -129,20 +127,23 @@
      * @see org.jasig.portlet.calendar.adapter.ICalendarAdapter#getEvents(org.jasig.portlet.calendar.CalendarConfiguration, net.fortuna.ical4j.model.Period, javax.portlet.PortletRequest)
      */
     public CalendarEventSet getEvents(CalendarConfiguration calendarConfiguration,
-            Interval interval, PortletRequest request) throws CalendarException {
-        
+                                      Interval interval, PortletRequest request) throws CalendarException {
+
         // try to get the cached calendar
-        
+
         @SuppressWarnings("unchecked")
         Map<String, String> userInfo = (Map<String, String>) request.getAttribute(PortletRequest.USER_INFO);
-        String username = userInfo.get(this.userNameAttribute);// guaranteed unique as it is the UNN from single sign on
-        String impersonationID =  username +"@"+ localDomainName;
-        String key = cacheKeyGenerator.getKey(calendarConfiguration, interval, request, cacheKeyPrefix.concat(".").concat(username));
+        String email = userInfo.get(this.emailAttribute);
+
+        String impersonationID =  getImpersonatedAccountId(request);
+
+        String key = cacheKeyGenerator.getKey(calendarConfiguration, interval, request, 
+                cacheKeyPrefix.concat(".").concat(email).concat(".").concat(impersonationID));
         Element cachedElement = this.cache.get(key);
         CalendarEventSet eventSet;
         if (cachedElement == null) {
-            log.debug("Retreiving exchange events for account " + username);
-            Set<VEvent> events = retrieveExchangeEvents(calendarConfiguration, interval, impersonationID,username);
+            log.debug("Retreiving exchange events for account " + email);
+            Set<VEvent> events = retrieveExchangeEvents(calendarConfiguration, interval, email, impersonationID);
             log.debug("Exchange adapter found " + events.size() + " events");
 
             // save the calendar event set to the cache
@@ -150,42 +151,60 @@
         } else {
             eventSet = (CalendarEventSet) cachedElement.getValue();
         }
+
+        return eventSet;
+    }
+
+    /**
+     * Calculate the account ID string of the user whose account is being accessed if Exchange Impersonation 
+     * is being used, else null if not using Exchange Impersonation.
+     * 
+     * @param request Portlet Request
+     * @return account ID of the user whose account is being accessed with Exchange Impersonation, else null 
+     */
+    private String getImpersonatedAccountId(PortletRequest request) {
+        Map<String, String> userInfo = (Map<String, String>) request.getAttribute(PortletRequest.USER_INFO);
+        String username = userInfo.get(this.userNameAttribute);
         
-        return eventSet;
+        String impersonationID =  StringUtils.isNotBlank(username) && StringUtils.isNotBlank(localDomainName) ?
+                username +"@"+ localDomainName : null;
+        return impersonationID;
     }
 
     /**
      * Retrieve a set of CalendarEvents from the Exchange server for the specified
      * period and email address.
-     * 
+     *
      * @param calendar
      * @param interval
-     * @param emailAddress
-     * @param username 
+     * @param emailAddress email address of the user to retrieve events for if not using Exchange Impersonation
+     * @param impersonatedId Id of the user to retrieve events for if using Exchange Impersonation, else null
      * @return
      * @throws CalendarException
      */
     public Set<VEvent> retrieveExchangeEvents(CalendarConfiguration calendar,
-            Interval interval, String emailAddress, final String username) throws CalendarException {
+                                              Interval interval, String emailAddress, String impersonatedId) throws CalendarException {
 
         if (log.isDebugEnabled()) {
             log.debug("Retrieving exchange events for period: " + interval);
         }
+
         Set<VEvent> events = new HashSet<VEvent>();
-        
+
         try {
-            
+
             // construct the SOAP request object to use
             GetUserAvailabilityRequest soapRequest = getAvailabilityRequest(interval, emailAddress);
-            final WebServiceMessageCallback customCallback = new ExchangeWebServiceCallBack(username,AVAILABILITY_SOAP_ACTION,requestServerVersion,localDomainName);
+            final WebServiceMessageCallback customCallback = new ExchangeWebServiceCallBack(emailAddress, 
+                    AVAILABILITY_SOAP_ACTION, requestServerVersion, impersonatedId);
             // use the request to retrieve data from the Exchange server
             GetUserAvailabilityResponse response = (GetUserAvailabilityResponse) webServiceOperations
                     .marshalSendAndReceive(soapRequest, customCallback);
-            
+
             // for each FreeBusy response, parse the list of events
             for (FreeBusyResponseType freeBusy : response
                     .getFreeBusyResponseArray().getFreeBusyResponses()) {
-                
+
                 ArrayOfCalendarEvent eventArray = freeBusy.getFreeBusyView().getCalendarEventArray();
                 if (eventArray != null && eventArray.getCalendarEvents() != null) {
                     List<com.microsoft.exchange.types.CalendarEvent> msEvents = eventArray.getCalendarEvents();
@@ -196,19 +215,14 @@
                     }
                 }
             }
-            
+
         } catch (DatatypeConfigurationException e) {
             throw new CalendarException(e);
         }
+
         return events;
     }
 
-    public String getLink(CalendarConfiguration calendar, Interval interval,
-            PortletRequest request) throws CalendarLinkException {
-        // TODO Auto-generated method stub
-        return "";
-    }
-    
     protected GetUserAvailabilityRequest getAvailabilityRequest(Interval interval, String emailAddress) throws DatatypeConfigurationException {
 
         // construct the SOAP request object to use
@@ -222,7 +236,7 @@
         address.setName("");
         mailbox.setAttendeeType(MeetingAttendeeType.REQUIRED);
         mailbox.setExcludeConflicts(false);
-        mailbox.setEmail(address);            
+        mailbox.setEmail(address);
         mailboxes.getMailboxDatas().add(mailbox);
         soapRequest.setMailboxDataArray(mailboxes);
 
@@ -230,26 +244,26 @@
         FreeBusyViewOptions view = new FreeBusyViewOptions();
         view.setMergedFreeBusyIntervalInMinutes(60);
         view.getRequestedView().add("DetailedMerged");
-        
+
         Duration dur = new Duration();
-        
-        XMLGregorianCalendar start = getXmlDate(interval.getStart()); 
-        XMLGregorianCalendar end = getXmlDate(interval.getEnd()); 
+
+        XMLGregorianCalendar start = getXmlDate(interval.getStart());
+        XMLGregorianCalendar end = getXmlDate(interval.getEnd());
         dur.setEndTime(end);
         dur.setStartTime(start);
-        
+
         view.setTimeWindow(dur);
         soapRequest.setFreeBusyViewOptions(view);
-        
+
         // set the bias to the start time's timezone offset (in minutes 
         // rather than milliseconds)
         TimeZone tz = new TimeZone();
         java.util.TimeZone tZone = java.util.TimeZone.getTimeZone(UTC);
         tz.setBias(tZone.getRawOffset() / 1000 / 60 );
-        
+
         // TODO: time zone standard vs. daylight info is temporarily hard-coded
         SerializableTimeZoneTime standard = new SerializableTimeZoneTime();
-        standard.setBias(0);            
+        standard.setBias(0);
         standard.setDayOfWeek(DayOfWeekType.SUNDAY);
         standard.setDayOrder((short)1);
         standard.setMonth((short)11);
@@ -262,19 +276,19 @@
         daylight.setTime("02:00:00");
         tz.setStandardTime(standard);
         tz.setDaylightTime(daylight);
-        
+
         soapRequest.setTimeZone(tz);
-        
+
         return soapRequest;
     }
-    
+
     /**
      * Return an internal API CalendarEvent for an Microsoft CalendarEvent object.
-     * 
+     *
      * @param calendarId
      * @param msEvent
      * @return
-     * @throws DatatypeConfigurationException 
+     * @throws DatatypeConfigurationException
      */
     protected VEvent getInternalEvent(long calendarId, com.microsoft.exchange.types.CalendarEvent msEvent) throws DatatypeConfigurationException {
         DatatypeFactory factory = DatatypeFactory.newInstance();
@@ -299,22 +313,22 @@
         PropertyList newprops = new PropertyList();
         newprops.add(new Uid(msEvent.getCalendarEventDetails().getID()));
         newprops.add(new DtStamp());
-        
+
         newprops.add(new DtStart(eventStart));
         newprops.add(new DtEnd(eventEnd));
         newprops.add(new Summary(msEvent.getCalendarEventDetails().getSubject()));
         if (StringUtils.isNotBlank(msEvent.getCalendarEventDetails().getLocation())) {
             newprops.add(new Location(msEvent.getCalendarEventDetails().getLocation()));
         }
-        
+
         VEvent event = new VEvent(newprops);
         return event;
-        
+
     }
 
     /**
      * Get an XMLGregorianCalendar for the specified date.
-     * 
+     *
      * @param date
      * @return
      * @throws DatatypeConfigurationException
@@ -322,7 +336,7 @@
     protected XMLGregorianCalendar getXmlDate(DateTime date) throws DatatypeConfigurationException {
         // construct an XMLGregorianCalendar
         DatatypeFactory datatypeFactory = DatatypeFactory.newInstance();
-        XMLGregorianCalendar start = datatypeFactory.newXMLGregorianCalendar(); 
+        XMLGregorianCalendar start = datatypeFactory.newXMLGregorianCalendar();
         start.setYear(date.getYear());
         start.setMonth(date.getMonthOfYear());
         start.setTime(date.getHourOfDay(), date.getMinuteOfHour(),
@@ -330,5 +344,5 @@
         start.setDay(date.getDayOfMonth());
         return start;
     }
-    
+
 }