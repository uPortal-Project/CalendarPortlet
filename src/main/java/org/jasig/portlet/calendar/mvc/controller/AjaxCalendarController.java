/**
 * Licensed to Jasig under one or more contributor license
 * agreements. See the NOTICE file distributed with this work
 * for additional information regarding copyright ownership.
 * Jasig licenses this file to you under the Apache License,
 * Version 2.0 (the "License"); you may not use this file
 * except in compliance with the License. You may obtain a
 * copy of the License at:
 *
 * http://www.apache.org/licenses/LICENSE-2.0
 *
 * Unless required by applicable law or agreed to in writing,
 * software distributed under the License is distributed on
 * an "AS IS" BASIS, WITHOUT WARRANTIES OR CONDITIONS OF ANY
 * KIND, either express or implied. See the License for the
 * specific language governing permissions and limitations
 * under the License.
 */

package org.jasig.portlet.calendar.mvc.controller;

import java.util.ArrayList;
import java.util.HashMap;
import java.util.LinkedHashMap;
import java.util.List;
import java.util.Map;
import java.util.Set;
import java.util.TreeSet;

import javax.annotation.Resource;
import javax.portlet.ActionRequest;
import javax.portlet.ActionResponse;
import javax.portlet.PortletSession;
import javax.portlet.ResourceRequest;
import javax.portlet.ResourceResponse;

import net.fortuna.ical4j.data.CalendarOutputter;
import net.fortuna.ical4j.model.Calendar;
import org.jasig.portlet.calendar.CalendarConfiguration;
import org.jasig.portlet.calendar.adapter.CalendarEventsDao;
import org.jasig.portlet.calendar.adapter.CalendarException;
import org.jasig.portlet.calendar.adapter.ICalendarAdapter;
import org.jasig.portlet.calendar.dao.CalendarStore;
import org.jasig.portlet.calendar.dao.ICalendarSetDao;
import org.jasig.portlet.calendar.mvc.CalendarDisplayEvent;
import org.jasig.portlet.calendar.mvc.CalendarHelper;
import org.jasig.portlet.calendar.mvc.JsonCalendarEventWrapper;
import org.jasig.portlet.calendar.util.DateUtil;
import org.joda.time.DateMidnight;
import org.joda.time.DateTime;
import org.joda.time.DateTimeZone;
import org.joda.time.Interval;
import org.joda.time.format.DateTimeFormatter;
import org.joda.time.format.DateTimeFormatterBuilder;
import org.slf4j.Logger;
import org.slf4j.LoggerFactory;
import org.springframework.beans.BeansException;
import org.springframework.beans.factory.NoSuchBeanDefinitionException;
import org.springframework.beans.factory.annotation.Autowired;
import org.springframework.beans.factory.annotation.Required;
import org.springframework.context.ApplicationContext;
import org.springframework.context.ApplicationContextAware;
import org.springframework.stereotype.Controller;
import org.springframework.web.bind.annotation.RequestMapping;
import org.springframework.web.bind.annotation.RequestParam;
import org.springframework.web.portlet.ModelAndView;
import org.springframework.web.portlet.bind.annotation.ActionMapping;
import org.springframework.web.portlet.bind.annotation.ResourceMapping;

@Controller
@RequestMapping("VIEW")
public class AjaxCalendarController implements ApplicationContextAware {

	protected final Logger log = LoggerFactory.getLogger(this.getClass());

	@ActionMapping(params = "action=showDatePicker")
	public void toggleShowDatePicker(@RequestParam(value = "show") String show,
									ActionRequest request,
									ActionResponse response) {
		try {

			request.getPreferences().setValue("showDatePicker",show);
			request.getPreferences().store();
		} catch(Exception exception) {
			log.info("Exception encountered saving preference: PREFERENCE=showDatePicker, EXCEPTION="+exception);
		}
	}

	@ResourceMapping
	public ModelAndView getEventList(ResourceRequest request,
			ResourceResponse response) throws Exception {
<<<<<<< HEAD
	    
        // Pull parameters out of the resourceId
        final String resourceId = request.getResourceID();
        final String[] resourceIdTokens = resourceId.split("-");        
        final String startDate = resourceIdTokens[0];
        final int days = Integer.parseInt(resourceIdTokens[1]);

        final long startTime = System.currentTimeMillis();
        final List<String> errors = new ArrayList<String>();
=======

		// Pull parameters out of the resourceId
		final String resourceId = request.getResourceID();
		final String[] resourceIdTokens = resourceId.split("-");
		final String startDate = resourceIdTokens[0];
		final int days = Integer.parseInt(resourceIdTokens[1]);
		final boolean refresh = resourceIdTokens.length > 2
				? Boolean.valueOf(resourceIdTokens[2])
				: false;

		final long startTime = System.currentTimeMillis();
		final List<String> errors = new ArrayList<String>();
>>>>>>> 36557143
		final Map<String, Object> model = new HashMap<String, Object>();
		final PortletSession session = request.getPortletSession();
		// get the user's configured time zone
		final String timezone = (String) session.getAttribute("timezone");
		final DateTimeZone tz = DateTimeZone.forID(timezone);

		// get the period for this request
		final Interval interval = DateUtil.getInterval(startDate, days,request);

<<<<<<< HEAD
        final Set<CalendarDisplayEvent> calendarEvents = helper.getEventList(errors, interval, request);
=======
		final Set<CalendarDisplayEvent> calendarEvents = helper.getEventList(errors,interval,request);
>>>>>>> 36557143

		int index = 0;
		final Set<JsonCalendarEventWrapper> events = new TreeSet<JsonCalendarEventWrapper>();
		for(CalendarDisplayEvent e : calendarEvents) {
			events.add(new JsonCalendarEventWrapper(e,index++));
		}

		/*
		 * Transform the event set into a map keyed by day.  This code is
		 * designed to separate events by day according to the user's configured
		 * time zone.  This ensures that we keep complicated time-zone handling
		 * logic out of the JavaScript.
		 *
		 * Events are keyed by a string uniquely representing the date that is
		 * still orderable.  So that we can display a more user-friendly date
		 * name, we also create a map representing date display names for each
		 * date keyed in this response.
		 */

		// define a DateFormat object that uniquely identifies dates in a way
		// that can easily be ordered
		DateTimeFormatter orderableDf = new DateTimeFormatterBuilder().appendPattern("yyyy-MM-dd").toFormatter().withZone(tz);

		// define a DateFormat object that can produce user-facing display
		// as user-facing get it from i18N
		final String displayPattern = this.applicationContext.getMessage("date.formatter.display", null, "EEE MMM d", request.getLocale());
		// names for dates
		DateTimeFormatter displayDf = new DateTimeFormatterBuilder().appendPattern(displayPattern).toFormatter().withZone(tz);

		// define "today" and "tomorrow" so we can display these specially in the
		// user interface
		DateMidnight now = new DateMidnight(tz);
		String today = orderableDf.print(now);
		String tomorrow = orderableDf.print(now.plusDays(1));

		Map<String, String> dateDisplayNames = new HashMap<String, String>();
		Map<String, List<JsonCalendarEventWrapper>> eventsByDay = new LinkedHashMap<String, List<JsonCalendarEventWrapper>>();
		for (JsonCalendarEventWrapper event : events) {
			String day = orderableDf.print(event.getEvent().getDayStart());

			// if we haven't seen this day before, add entries to the event
			// and date name maps
<<<<<<< HEAD
	    	if (!eventsByDay.containsKey(day)) {
	    		
	    		// add a list for this day to the eventsByDay map
	    		eventsByDay.put(day, new ArrayList<JsonCalendarEventWrapper>());
	    		
	    		// Add an appropriate day name for this date to the date names
	    		// map.  If the day appears to be today or tomorrow display a 
	    		// special string value.  Otherwise, use the user-facing date
	    		// format object
	    		if (today.equals(day)) {
			    dateDisplayNames.put(day, applicationContext.getMessage("today", null, "Today", request.getLocale()));
	    		} else if (tomorrow.equals(day)) {
			    dateDisplayNames.put(day, this.applicationContext.getMessage("tomorrow", null, "Tomorrow", request.getLocale()));
	    		} else {
			    dateDisplayNames.put(day, displayDf.print(event.getEvent().getDayStart()));
	    		}
	    	}
	    	
	    	// add the event to the by-day map
	    	eventsByDay.get(day).add(event);
		}
		
        log.trace("Prepared the following eventsByDay collection for user {}: {}",
                request.getRemoteUser(), eventsByDay);
=======
			if (!eventsByDay.containsKey(day)) {

				// add a list for this day to the eventsByDay map
				eventsByDay.put(day, new ArrayList<JsonCalendarEventWrapper>());

				// Add an appropriate day name for this date to the date names
				// map.  If the day appears to be today or tomorrow display a
				// special string value.  Otherwise, use the user-facing date
				// format object
				if (today.equals(day)) {
					dateDisplayNames.put(day, this.applicationContext.getMessage("today", null, request.getLocale()));
				} else if (tomorrow.equals(day)) {
					dateDisplayNames.put(day, this.applicationContext.getMessage("tomorrow", null, request.getLocale()));
				} else {
					dateDisplayNames.put(day, displayDf.print(event.getEvent().getDayStart()));
				}
			}

			// add the event to the by-day map
			eventsByDay.get(day).add(event);
		}

		if (log.isTraceEnabled()) {
			log.trace("Prepared the following eventsByDay collection for user '"
								+ request.getRemoteUser() + "':" + eventsByDay);
		}
>>>>>>> 36557143

		model.put("dateMap", eventsByDay);
		model.put("dateNames", dateDisplayNames);
		model.put("viewName", "jsonView");
		model.put("errors", errors);

        // eTag processing, see https://wiki.jasig.org/display/UPM41/Portlet+Caching
        String etag = String.valueOf(model.hashCode());
        String requestEtag = request.getETag();
		// if the request ETag matches the hash for this response, send back
		// an empty response indicating that cached content should be used
<<<<<<< HEAD
        if (etag.equals(requestEtag)) {
            log.debug("Sending an empty response (due to matched ETag {} for user {})'",
                    requestEtag, request.getRemoteUser());

            // Must communicate new expiration time > 0 per Portlet Spec 22.2
            response.getCacheControl().setExpirationTime(1);
            response.getCacheControl().setUseCachedContent(true);   // Portal will return cached content or HTTP 304
            // Return null so response is not committed before portal decides to return HTTP 304 or cached response.
            return null;
        }
        
        log.trace("Sending a full response for user {}", request.getRemoteUser());

        // create new content with new validation tag
        response.getCacheControl().setETag(etag);
        // Must have expiration time > 0 to use response.getCacheControl().setUseCachedContent(true)
        response.getCacheControl().setExpirationTime(1);
        
        long overallTime = System.currentTimeMillis() - startTime;
        log.debug("AjaxCalendarController took {} ms to produce JSON model", overallTime);

        return new ModelAndView("json", model);
	}

    @ResourceMapping(value = "exportUserCalendar")
    public String exportCalendar(ResourceRequest request,
                                   ResourceResponse response, @RequestParam("configurationId") Long id) {
        CalendarConfiguration calendarConfig = calendarStore.getCalendarConfiguration(id);

        CalendarException exception = null;
        try {

            // get an instance of the adapter for this calendar
            ICalendarAdapter adapter = (ICalendarAdapter) applicationContext.getBean(calendarConfig
                    .getCalendarDefinition().getClassName());

            DateTime intervalStart = new DateTime().minusYears(1);
            DateTime intervalEnd = new DateTime().plusYears(1);
            Interval interval = new Interval(intervalStart, intervalEnd);
            Calendar calendar = calendarEventsDao.getCalendar(adapter, calendarConfig, interval, request);

            // Calendars should be fairly small, so no need to save file to disk or
            // buffer to calculate size.
            response.setContentType("text/calendar");
            response.addProperty("Content-disposition", "attachment; filename=calendar.ics");

            CalendarOutputter calendarOut = new CalendarOutputter();
            calendarOut.output(calendar, response.getWriter());
            response.flushBuffer();
            return null;

        } catch (NoSuchBeanDefinitionException ex) {
            exception = new CalendarException("Calendar adapter class instance could not be found", ex);
        } catch (Exception ex) {
            exception = new CalendarException ("Error sending calendar "
                    + calendarConfig.getCalendarDefinition().getName() + " to user for downloading", ex);
        }

        // Allow container to handle exceptions and give HTTP error
        throw exception;
    }

    @Autowired(required = true)
    private CalendarHelper helper;

    @Autowired(required = true)
    private CalendarEventsDao calendarEventsDao;

    @Autowired(required = true)
=======
		if (!refresh && request.getETag() != null && etag.equals(requestEtag)) {
			if (log.isTraceEnabled()) {
				log.trace("Sending an empty response (due to matched ETag and "
							+ "refresh=false) for user '"
							+ request.getRemoteUser() + "'");
			}
			response.getCacheControl().setExpirationTime(1);
			response.getCacheControl().setETag(etag);
			response.getCacheControl().setUseCachedContent(true);
			response.setProperty(ResourceResponse.HTTP_STATUS_CODE, Integer.toString(HttpServletResponse.SC_NOT_MODIFIED));
			// returning null appears to cause the response to be committed
			// before returning to the portal, so just use an empty view
			return new ModelAndView("empty", Collections.<String,String>emptyMap());
		}

		if (log.isTraceEnabled()) {
			log.trace("Sending a full response for user '" + request.getRemoteUser()
													+ "' and refresh=" + refresh);
		}

		// create new content with new validation tag
		response.getCacheControl().setETag(etag);
		response.getCacheControl().setExpirationTime(1);

		long overallTime = System.currentTimeMillis() - startTime;
		log.debug("AjaxCalendarController took " + overallTime + " ms to produce JSON model");

		return new ModelAndView("json", model);
	}

	@ResourceMapping(value = "exportUserCalendar")
	public String exportCalendar(ResourceRequest request,
								ResourceResponse response, @RequestParam("configurationId") Long id) {
		CalendarConfiguration calendarConfig = calendarStore.getCalendarConfiguration(id);

		CalendarException exception = null;
		try {

			// get an instance of the adapter for this calendar
			ICalendarAdapter adapter = (ICalendarAdapter) applicationContext.getBean(calendarConfig
					.getCalendarDefinition().getClassName());

			DateTime intervalStart = new DateTime().minusYears(1);
			DateTime intervalEnd = new DateTime().plusYears(1);
			Interval interval = new Interval(intervalStart, intervalEnd);
			Calendar calendar = calendarEventsDao.getCalendar(adapter, calendarConfig, interval, request);

			// Calendars should be fairly small, so no need to save file to disk or
			// buffer to calculate size.
			response.setContentType("text/calendar");
			response.addProperty("Content-disposition", "attachment; filename=calendar.ics");

			CalendarOutputter calendarOut = new CalendarOutputter();
			calendarOut.output(calendar, response.getWriter());
			response.flushBuffer();
			return null;

		} catch (NoSuchBeanDefinitionException ex) {
			exception = new CalendarException("Calendar adapter class instance could not be found", ex);
		} catch (Exception ex) {
			exception = new CalendarException ("Error sending calendar "
					+ calendarConfig.getCalendarDefinition().getName() + " to user for downloading", ex);
		}

		// Allow container to handle exceptions and give HTTP error
		throw exception;
	}

	@Autowired(required = true)
	private CalendarHelper helper;

	@Autowired(required = true)
	private CalendarEventsDao calendarEventsDao;

	@Autowired(required = true)
>>>>>>> 36557143
	private ICalendarSetDao calendarSetDao;


	private CalendarStore calendarStore;

	@Required
	@Resource(name="calendarStore")
	public void setCalendarStore(CalendarStore calendarStore) {
		this.calendarStore = calendarStore;
	}

	private ApplicationContext applicationContext;
	public void setApplicationContext(ApplicationContext applicationContext)
			throws BeansException {
		this.applicationContext = applicationContext;
	}

}<|MERGE_RESOLUTION|>--- conflicted
+++ resolved
@@ -89,7 +89,6 @@
 	@ResourceMapping
 	public ModelAndView getEventList(ResourceRequest request,
 			ResourceResponse response) throws Exception {
-<<<<<<< HEAD
 	    
         // Pull parameters out of the resourceId
         final String resourceId = request.getResourceID();
@@ -97,22 +96,8 @@
         final String startDate = resourceIdTokens[0];
         final int days = Integer.parseInt(resourceIdTokens[1]);
 
-        final long startTime = System.currentTimeMillis();
-        final List<String> errors = new ArrayList<String>();
-=======
-
-		// Pull parameters out of the resourceId
-		final String resourceId = request.getResourceID();
-		final String[] resourceIdTokens = resourceId.split("-");
-		final String startDate = resourceIdTokens[0];
-		final int days = Integer.parseInt(resourceIdTokens[1]);
-		final boolean refresh = resourceIdTokens.length > 2
-				? Boolean.valueOf(resourceIdTokens[2])
-				: false;
-
 		final long startTime = System.currentTimeMillis();
 		final List<String> errors = new ArrayList<String>();
->>>>>>> 36557143
 		final Map<String, Object> model = new HashMap<String, Object>();
 		final PortletSession session = request.getPortletSession();
 		// get the user's configured time zone
@@ -122,11 +107,7 @@
 		// get the period for this request
 		final Interval interval = DateUtil.getInterval(startDate, days,request);
 
-<<<<<<< HEAD
         final Set<CalendarDisplayEvent> calendarEvents = helper.getEventList(errors, interval, request);
-=======
-		final Set<CalendarDisplayEvent> calendarEvents = helper.getEventList(errors,interval,request);
->>>>>>> 36557143
 
 		int index = 0;
 		final Set<JsonCalendarEventWrapper> events = new TreeSet<JsonCalendarEventWrapper>();
@@ -169,7 +150,6 @@
 
 			// if we haven't seen this day before, add entries to the event
 			// and date name maps
-<<<<<<< HEAD
 	    	if (!eventsByDay.containsKey(day)) {
 	    		
 	    		// add a list for this day to the eventsByDay map
@@ -194,34 +174,6 @@
 		
         log.trace("Prepared the following eventsByDay collection for user {}: {}",
                 request.getRemoteUser(), eventsByDay);
-=======
-			if (!eventsByDay.containsKey(day)) {
-
-				// add a list for this day to the eventsByDay map
-				eventsByDay.put(day, new ArrayList<JsonCalendarEventWrapper>());
-
-				// Add an appropriate day name for this date to the date names
-				// map.  If the day appears to be today or tomorrow display a
-				// special string value.  Otherwise, use the user-facing date
-				// format object
-				if (today.equals(day)) {
-					dateDisplayNames.put(day, this.applicationContext.getMessage("today", null, request.getLocale()));
-				} else if (tomorrow.equals(day)) {
-					dateDisplayNames.put(day, this.applicationContext.getMessage("tomorrow", null, request.getLocale()));
-				} else {
-					dateDisplayNames.put(day, displayDf.print(event.getEvent().getDayStart()));
-				}
-			}
-
-			// add the event to the by-day map
-			eventsByDay.get(day).add(event);
-		}
-
-		if (log.isTraceEnabled()) {
-			log.trace("Prepared the following eventsByDay collection for user '"
-								+ request.getRemoteUser() + "':" + eventsByDay);
-		}
->>>>>>> 36557143
 
 		model.put("dateMap", eventsByDay);
 		model.put("dateNames", dateDisplayNames);
@@ -233,7 +185,6 @@
         String requestEtag = request.getETag();
 		// if the request ETag matches the hash for this response, send back
 		// an empty response indicating that cached content should be used
-<<<<<<< HEAD
         if (etag.equals(requestEtag)) {
             log.debug("Sending an empty response (due to matched ETag {} for user {})'",
                     requestEtag, request.getRemoteUser());
@@ -255,82 +206,6 @@
         long overallTime = System.currentTimeMillis() - startTime;
         log.debug("AjaxCalendarController took {} ms to produce JSON model", overallTime);
 
-        return new ModelAndView("json", model);
-	}
-
-    @ResourceMapping(value = "exportUserCalendar")
-    public String exportCalendar(ResourceRequest request,
-                                   ResourceResponse response, @RequestParam("configurationId") Long id) {
-        CalendarConfiguration calendarConfig = calendarStore.getCalendarConfiguration(id);
-
-        CalendarException exception = null;
-        try {
-
-            // get an instance of the adapter for this calendar
-            ICalendarAdapter adapter = (ICalendarAdapter) applicationContext.getBean(calendarConfig
-                    .getCalendarDefinition().getClassName());
-
-            DateTime intervalStart = new DateTime().minusYears(1);
-            DateTime intervalEnd = new DateTime().plusYears(1);
-            Interval interval = new Interval(intervalStart, intervalEnd);
-            Calendar calendar = calendarEventsDao.getCalendar(adapter, calendarConfig, interval, request);
-
-            // Calendars should be fairly small, so no need to save file to disk or
-            // buffer to calculate size.
-            response.setContentType("text/calendar");
-            response.addProperty("Content-disposition", "attachment; filename=calendar.ics");
-
-            CalendarOutputter calendarOut = new CalendarOutputter();
-            calendarOut.output(calendar, response.getWriter());
-            response.flushBuffer();
-            return null;
-
-        } catch (NoSuchBeanDefinitionException ex) {
-            exception = new CalendarException("Calendar adapter class instance could not be found", ex);
-        } catch (Exception ex) {
-            exception = new CalendarException ("Error sending calendar "
-                    + calendarConfig.getCalendarDefinition().getName() + " to user for downloading", ex);
-        }
-
-        // Allow container to handle exceptions and give HTTP error
-        throw exception;
-    }
-
-    @Autowired(required = true)
-    private CalendarHelper helper;
-
-    @Autowired(required = true)
-    private CalendarEventsDao calendarEventsDao;
-
-    @Autowired(required = true)
-=======
-		if (!refresh && request.getETag() != null && etag.equals(requestEtag)) {
-			if (log.isTraceEnabled()) {
-				log.trace("Sending an empty response (due to matched ETag and "
-							+ "refresh=false) for user '"
-							+ request.getRemoteUser() + "'");
-			}
-			response.getCacheControl().setExpirationTime(1);
-			response.getCacheControl().setETag(etag);
-			response.getCacheControl().setUseCachedContent(true);
-			response.setProperty(ResourceResponse.HTTP_STATUS_CODE, Integer.toString(HttpServletResponse.SC_NOT_MODIFIED));
-			// returning null appears to cause the response to be committed
-			// before returning to the portal, so just use an empty view
-			return new ModelAndView("empty", Collections.<String,String>emptyMap());
-		}
-
-		if (log.isTraceEnabled()) {
-			log.trace("Sending a full response for user '" + request.getRemoteUser()
-													+ "' and refresh=" + refresh);
-		}
-
-		// create new content with new validation tag
-		response.getCacheControl().setETag(etag);
-		response.getCacheControl().setExpirationTime(1);
-
-		long overallTime = System.currentTimeMillis() - startTime;
-		log.debug("AjaxCalendarController took " + overallTime + " ms to produce JSON model");
-
 		return new ModelAndView("json", model);
 	}
 
@@ -379,7 +254,6 @@
 	private CalendarEventsDao calendarEventsDao;
 
 	@Autowired(required = true)
->>>>>>> 36557143
 	private ICalendarSetDao calendarSetDao;
 
 
